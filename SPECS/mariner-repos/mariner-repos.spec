Summary:        CBL-Mariner repo files, gpg keys
Name:           mariner-repos
Version:        1.0
<<<<<<< HEAD
Release:        11%{?dist}
=======
Release:        13%{?dist}
>>>>>>> 2f96fa40
License:        Apache License
Group:          System Environment/Base
URL:            https://aka.ms/mariner
Vendor:         Microsoft Corporation
Distribution:   Mariner
Source0:        MICROSOFT-RPM-GPG-KEY
Source1:        MICROSOFT-METADATA-GPG-KEY
Source2:        mariner-official-base.repo
Source3:        mariner-official-update.repo
Source4:        mariner-preview.repo
<<<<<<< HEAD

Requires(post): gpgme
Requires(post): rpm
=======
Source5:        mariner-ui.repo
Source6:        mariner-ui-preview.repo
Source7:        mariner-extras.repo
Source8:        mariner-extras-preview.repo

Requires(post):  gpgme
Requires(post):  rpm
>>>>>>> 2f96fa40
Requires(preun): gpgme
Requires(preun): rpm
BuildArch:       noarch

%description
CBL-Mariner repo files and gpg keys

%package preview
Summary:    CBL-Mariner preview repo file.
Group:      System Environment/Base
Requires:   %{name} = %{version}-%{release}

%description preview
%{summary}

<<<<<<< HEAD
%install
rm -rf $RPM_BUILD_ROOT
install -d -m 755 $RPM_BUILD_ROOT/etc/yum.repos.d
install -m 644 %{SOURCE2} $RPM_BUILD_ROOT/etc/yum.repos.d
install -m 644 %{SOURCE3} $RPM_BUILD_ROOT/etc/yum.repos.d
install -m 644 %{SOURCE4} $RPM_BUILD_ROOT/etc/yum.repos.d
=======
%package ui
Summary:    CBL-Mariner UI repo file.
Group:      System Environment/Base
Requires:   %{name} = %{version}-%{release}

%description ui
%{summary}

%package ui-preview
Summary:    CBL-Mariner UI preview repo file.
Group:      System Environment/Base
Requires:   %{name}-ui = %{version}-%{release}

%description ui-preview

%package extras
Summary:  CBL-Mariner extras repository.
Group:    System Envrionment/Base
Requires: %{name} = %{version}-%{release}

%description extras
%{summary}

%package extras-preview
Summary:  CBL-Mariner extras repository.
Group:    System Envrionment/Base
Requires: %{name} = %{version}-%{release}

%description extras-preview
%{summary}

%install
rm -rf $RPM_BUILD_ROOT
export REPO_DIRECTORY="$RPM_BUILD_ROOT/etc/yum.repos.d"
install -d -m 755 $REPO_DIRECTORY
install -m 644 %{SOURCE2} $REPO_DIRECTORY
install -m 644 %{SOURCE3} $REPO_DIRECTORY
install -m 644 %{SOURCE4} $REPO_DIRECTORY
install -m 644 %{SOURCE5} $REPO_DIRECTORY
install -m 644 %{SOURCE6} $REPO_DIRECTORY
install -m 644 %{SOURCE7} $REPO_DIRECTORY
install -m 644 %{SOURCE8} $REPO_DIRECTORY

export RPM_GPG_DIRECTORY="$RPM_BUILD_ROOT/etc/pki/rpm-gpg"
>>>>>>> 2f96fa40

install -d -m 755 $RPM_GPG_DIRECTORY
install -m 644 %{SOURCE0} $RPM_GPG_DIRECTORY
install -m 644 %{SOURCE1} $RPM_GPG_DIRECTORY

%clean
rm -rf $RPM_BUILD_ROOT

%posttrans
gpg --import /etc/pki/rpm-gpg/MICROSOFT-METADATA-GPG-KEY
gpg --import /etc/pki/rpm-gpg/MICROSOFT-RPM-GPG-KEY

%preun
# Remove the MICROSOFT-METADATA-GPG-KEY
gpg --batch --yes --delete-keys BC528686B50D79E339D3721CEB3E94ADBE1229CF
# Remove the MICROSOFT-RPM-GPG-KEY
gpg --batch --yes --delete-keys 2BC94FFF7015A5F28F1537AD0CD9FED33135CE90

%files
%defattr(-,root,root,-)
%dir /etc/yum.repos.d
/etc/pki/rpm-gpg/MICROSOFT-RPM-GPG-KEY
/etc/pki/rpm-gpg/MICROSOFT-METADATA-GPG-KEY
%config(noreplace) /etc/yum.repos.d/mariner-official-base.repo
%config(noreplace) /etc/yum.repos.d/mariner-official-update.repo

%files preview
%defattr(-,root,root,-)
%config(noreplace) /etc/yum.repos.d/mariner-preview.repo

<<<<<<< HEAD
%changelog
*   Thu Oct 01 2020 Emre Girgin <sarsoma@microsoft.com> - 1.0-11
=======
%files ui
%defattr(-,root,root,-)
%config(noreplace) /etc/yum.repos.d/mariner-ui.repo

%files ui-preview
%defattr(-,root,root,-)
%config(noreplace) /etc/yum.repos.d/mariner-ui-preview.repo

%files extras
%defattr(-,root,root,-)
%config(noreplace) /etc/yum.repos.d/mariner-extras.repo

%files extras-preview
%defattr(-,root,root,-)
%config(noreplace) /etc/yum.repos.d/mariner-extras-preview.repo

%changelog
*   Fri Feb 19 2021 Mateusz Malisz <mamalisz@microsoft.com> - 1.0-13
-   Add extras repo.
-   Add extras-preview repo.
*   Fri Jan 22 2021 Pawel Winogrodzki <pawelwi@microsoft.com> - 1.0-12
-   Adding a set of repos with the UI components.
*   Thu Oct 01 2020 Emre Girgin <mrgirgin@microsoft.com> - 1.0-11
>>>>>>> 2f96fa40
-   Change %%post scriptlet to %%posttrans in order to ensure it runs after %%postun during an upgrade.
*   Mon Sep 28 2020 Pawel Winogrodzki <pawelwi@microsoft.com> 1.0-10
-   Adding configuration to access the preview repository.
-   Removing redundant 'Provides'.
*   Tue Aug 11 2020 Saravanan Somasundaram <sarsoma@microsoft.com> - 1.0-9
-   Enable GPG Check and Import
*   Mon Aug 10 2020 Saravanan Somasundaram <sarsoma@microsoft.com> - 1.0-8
-   Adding Metadata Key and Updating to Prod GPG Key.
*   Fri Jul 31 2020 Pawel Winogrodzki <pawelwi@microsoft.com> - 1.0-7
-   Fixing distro name.
*   Fri Jul 17 2020 Andrew Phelps <anphel@microsoft.com> 1.0-6
-   Set sslverify=1 in [mariner-official-base] and [mariner-official-update]
*   Wed Nov 27 2019 Pawel Winogrodzki <pawelwi@microsoft.com> 1.0-5
-   Removing outdated repository configuration
*   Fri Nov 22 2019 Andrew Phelps <anphel@microsoft.com> 1.0-4
-   Use $releasever and $basearch variables
*   Tue Oct 29 2019 Andrew Phelps <anphel@microsoft.com> 1.0-3
-   Separate repo configs for official-base and official-update
*   Wed Oct 23 2019 Andrew Phelps <anphel@microsoft.com> 1.0-2
-   Add mariner-official.repo
*   Wed Sep 04 2019 Mateusz Malisz <mamalisz@microsoft.com> 1.0-1
-   Original version for CBL-Mariner.<|MERGE_RESOLUTION|>--- conflicted
+++ resolved
@@ -1,11 +1,7 @@
 Summary:        CBL-Mariner repo files, gpg keys
 Name:           mariner-repos
 Version:        1.0
-<<<<<<< HEAD
-Release:        11%{?dist}
-=======
 Release:        13%{?dist}
->>>>>>> 2f96fa40
 License:        Apache License
 Group:          System Environment/Base
 URL:            https://aka.ms/mariner
@@ -16,11 +12,6 @@
 Source2:        mariner-official-base.repo
 Source3:        mariner-official-update.repo
 Source4:        mariner-preview.repo
-<<<<<<< HEAD
-
-Requires(post): gpgme
-Requires(post): rpm
-=======
 Source5:        mariner-ui.repo
 Source6:        mariner-ui-preview.repo
 Source7:        mariner-extras.repo
@@ -28,7 +19,6 @@
 
 Requires(post):  gpgme
 Requires(post):  rpm
->>>>>>> 2f96fa40
 Requires(preun): gpgme
 Requires(preun): rpm
 BuildArch:       noarch
@@ -44,14 +34,6 @@
 %description preview
 %{summary}
 
-<<<<<<< HEAD
-%install
-rm -rf $RPM_BUILD_ROOT
-install -d -m 755 $RPM_BUILD_ROOT/etc/yum.repos.d
-install -m 644 %{SOURCE2} $RPM_BUILD_ROOT/etc/yum.repos.d
-install -m 644 %{SOURCE3} $RPM_BUILD_ROOT/etc/yum.repos.d
-install -m 644 %{SOURCE4} $RPM_BUILD_ROOT/etc/yum.repos.d
-=======
 %package ui
 Summary:    CBL-Mariner UI repo file.
 Group:      System Environment/Base
@@ -96,7 +78,6 @@
 install -m 644 %{SOURCE8} $REPO_DIRECTORY
 
 export RPM_GPG_DIRECTORY="$RPM_BUILD_ROOT/etc/pki/rpm-gpg"
->>>>>>> 2f96fa40
 
 install -d -m 755 $RPM_GPG_DIRECTORY
 install -m 644 %{SOURCE0} $RPM_GPG_DIRECTORY
@@ -127,10 +108,6 @@
 %defattr(-,root,root,-)
 %config(noreplace) /etc/yum.repos.d/mariner-preview.repo
 
-<<<<<<< HEAD
-%changelog
-*   Thu Oct 01 2020 Emre Girgin <sarsoma@microsoft.com> - 1.0-11
-=======
 %files ui
 %defattr(-,root,root,-)
 %config(noreplace) /etc/yum.repos.d/mariner-ui.repo
@@ -154,7 +131,6 @@
 *   Fri Jan 22 2021 Pawel Winogrodzki <pawelwi@microsoft.com> - 1.0-12
 -   Adding a set of repos with the UI components.
 *   Thu Oct 01 2020 Emre Girgin <mrgirgin@microsoft.com> - 1.0-11
->>>>>>> 2f96fa40
 -   Change %%post scriptlet to %%posttrans in order to ensure it runs after %%postun during an upgrade.
 *   Mon Sep 28 2020 Pawel Winogrodzki <pawelwi@microsoft.com> 1.0-10
 -   Adding configuration to access the preview repository.
