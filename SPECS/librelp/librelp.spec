--- conflicted
+++ resolved
@@ -1,12 +1,11 @@
 Summary:        RELP Library
 Name:           librelp
 Version:        1.2.17
-Release:        7%{?dist}
+Release:        8%{?dist}
 License:        GPLv3+
 URL:            https://github.com/rsyslog/librelp
-#Source0:        https://github.com/rsyslog/librelp/archive/v%{version}.tar.gz
+#Source0:       https://github.com/rsyslog/librelp/archive/v%{version}.tar.gz
 Source0:        %{name}-%{version}.tar.gz
-%define sha1 librelp=701d69e7723fe614b96750af8cba5ee9a54085fe
 Group:          System Environment/Libraries
 Vendor:         Microsoft Corporation
 Distribution:   Mariner
@@ -43,51 +42,36 @@
 make DESTDIR=%{buildroot} install
 
 %check
-<<<<<<< HEAD
-=======
-#There are two tests(out of 16) which run under valgrind.
-#Currently these two tests just greps for a message output after test.
-#If we need to enable valgrind, it needs 'unstripped' version of ld.so
-#This is available in glibc-debuginfo which needs to be installed in
-#sandbox environment. This needs tdnf package which in turn needs to
-#install glibc-debuginfo package (which has unstripped version of ld.so).
-#Due to above dependecy overhead which needs more analysis
-#and since tests are not using any valgrind functionality,
-#disabling valgrind.
-sed -ie 's/export valgrind=.*/export valgrind""/' tests/test-framework.sh
-
 # The tls-basic-brokencert test is marked unstable in upstream source, so disable it.
 # https://github.com/rsyslog/librelp/blob/c22cc7bf7bc42aa714a3ebf284140f5ee3238983/tests/Makefile.am#L43
 sed -i '/tls-basic-brokencert.sh \\/d' ./tests/Makefile.am
 
->>>>>>> 2f96fa40
 make check
 
 %post	-p /sbin/ldconfig
 %postun	-p /sbin/ldconfig
+
 %files
 %defattr(-,root,root)
 %license COPYING
 %{_libdir}/*.so.*
 %{_libdir}/*.la
 %{_libdir}/*.a
+
 %files devel
 %defattr(-,root,root)
 %{_includedir}/*.h
 %{_libdir}/*.so
 %{_libdir}/pkgconfig/*.pc
-<<<<<<< HEAD
+
 %changelog
+* Fri Apr 02 2021 Thomas Crain <thcrain@microsoft.com> - 1.2.17-8
+- Merge the following releases from 1.0 to dev branch
+- anphel@microsoft.com, 1.2.17-7: Fix check tests.
+
 *   Mon Sep 05 2020 Emre Girgin <mrgirgin@microsoft.com> 1.2.17-7
 -   Remove the Valgrind workaround in the check section.
-*   Sat May 09 00:21:40 PST 2020 Nick Samson <nisamson@microsoft.com> - 1.2.17-6
-=======
-
-%changelog
-*   Mon Dec 07 2020 Andrew Phelps <anphel@microsoft.com> 1.2.17-7
--   Fix check tests.
-*   Sat May 09 2020 Nick Samson <nisamson@microsoft.com> 1.2.17-6
->>>>>>> 2f96fa40
+*   Sat May 09 2020 Nick Samson <nisamson@microsoft.com> - 1.2.17-6
 -   Added %%license line automatically
 *   Wed Mar 11 2020 Christopher Co <chrco@microsoft.com> 1.2.17-5
 -   Updated Source location
