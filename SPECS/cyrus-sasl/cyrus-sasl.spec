--- conflicted
+++ resolved
@@ -1,25 +1,17 @@
 Summary:        Cyrus Simple Authentication Service Layer (SASL) library
 Name:           cyrus-sasl
 Version:        2.1.27
-<<<<<<< HEAD
-Release:        7%{?dist}
-License:        Custom
-=======
-Release:        4%{?dist}
+Release:        5%{?dist}
 License:        BSD with advertising
->>>>>>> 7277504b
 Vendor:         Microsoft Corporation
 Distribution:   Mariner
 Group:          System Environment/Security
 URL:            https://www.cyrusimap.org/sasl/
 Source0:        https://github.com/cyrusimap/%{name}/releases/download/%{name}-%{version}/%{name}-%{version}.tar.gz
 Patch0:         CVE-2019-19906.patch
-<<<<<<< HEAD
-=======
 # CVE-2020-8032 only applies to the packaging of openSUSE's version of cyrus-sasl
 # https://bugzilla.suse.com/show_bug.cgi?id=1180669
 Patch1:         CVE-2020-8032.nopatch
->>>>>>> 7277504b
 BuildRequires:  e2fsprogs-devel
 BuildRequires:  krb5-devel >= 1.12
 BuildRequires:  openssl-devel
@@ -29,13 +21,10 @@
 Requires:       openssl
 Requires:       pam
 Requires:       systemd
-<<<<<<< HEAD
 Provides:       %{name}-devel = %{version}-%{release}
 Provides:       %{name}-gssapi = %{version}-%{release}
 Provides:       %{name}-gssapi%{?_isa} = %{version}-%{release}
 Provides:       %{name}-plain = %{version}-%{release}
-=======
->>>>>>> 7277504b
 
 %description
 The Cyrus SASL package contains a Simple Authentication and Security
@@ -47,25 +36,13 @@
 protocol and the connection.
 
 %prep
-<<<<<<< HEAD
-%setup -q
-%patch0 -p1
-=======
 %autosetup -p1
->>>>>>> 7277504b
 
 %build
 autoreconf -fi
 %configure \
     CFLAGS="%{optflags} -fPIC" \
     CXXFLAGS="%{optflags}" \
-<<<<<<< HEAD
-    --prefix=%{_prefix} \
-    --bindir=%{_bindir} \
-    --libdir=%{_libdir} \
-    --sysconfdir=%{_sysconfdir} \
-=======
->>>>>>> 7277504b
     --with-plugindir=%{_libdir}/sasl2 \
     --without-dblib \
     --with-saslauthd=/run/saslauthd \
@@ -141,12 +118,6 @@
 %preun
 %systemd_preun saslauthd.service
 
-<<<<<<< HEAD
-%clean
-rm -rf %{buildroot}/*
-
-=======
->>>>>>> 7277504b
 %files
 %defattr(-,root,root)
 %license COPYING
@@ -163,7 +134,10 @@
 %{_mandir}/man8/saslauthd.8.gz
 
 %changelog
-<<<<<<< HEAD
+* Fri Apr 02 2021 Thomas Crain <thcrain@microsoft.com> - 2.1.27-8
+- Merge the following releases from 1.0 to dev branch
+- thcrain@microsoft.com, 2.1.27-5: Add nopatch for CVE-2020-8032, Lint spec
+
 * Tue Jan 12 2021 Ruying Chen <v-ruyche@microsoft.com> - 2.1.27-7
 - Provide cyrus-sasl-plain.
 
@@ -228,66 +202,4 @@
 -   Disabling parallel threads in make
 
 *   Wed Nov 5 2014 Divya Thaluru <dthaluru@vmware.com> 2.1.26-1
--   Initial build. First version
-=======
-* Fri Mar 05 2021 Thomas Crain <thcrain@microsoft.com> - 2.1.27-5
-- Add nopatch for CVE-2020-8032
-- Lint spec
-
-* Thu May 28 2020 Andrew Phelps <anphel@microsoft.com> - 2.1.27-4
-- Add patch to fix CVE-2019-19906
-
-* Sat May 09 2020 Nick Samson <nisamson@microsoft.com> - 2.1.27-3
-- Added %%license line automatically
-
-* Tue Apr 28 2020 Emre Girgin <mrgirgin@microsoft.com> - 2.1.27-2
-- Renaming Linux-PAM to pam
-
-* Wed Mar 25 2020 Nicolas Ontiveros <niontive@microsoft.com> - 2.1.27-1
-- Update version to 2.1.27. License verified. URL and Source0 updated.
-
-* Tue Sep 03 2019 Mateusz Malisz <mamalisz@microsoft.com> - 2.1.26-15
-- Initial CBL-Mariner import from Photon (license: Apache2).
-
-* Tue Nov 21 2017 Anish Swaminathan <anishs@vmware.com> - 2.1.26-14
-- Update patch for memory leak fix
-
-* Tue Oct 10 2017 Anish Swaminathan <anishs@vmware.com> - 2.1.26-13
-- Add patch for memory leak fix
-
-* Thu Jun 29 2017 Divya Thaluru <dthaluru@vmware.com> - 2.1.26-12
-- Disabled saslauthd service by default
-
-* Wed Dec 07 2016 Xiaolin Li <xiaolinl@vmware.com> - 2.1.26-11
-- BuildRequires Linux-PAM-devel
-
-* Thu Nov 24 2016 Alexey Makhalov <amakhalov@vmware.com> - 2.1.26-10
-- Required krb5-devel.
-
-* Wed Oct 05 2016 ChangLee <changlee@vmware.com> - 2.1.26-9
-- Modified %check
-
-* Thu May 26 2016 Divya Thaluru <dthaluru@vmware.com> - 2.1.26-8
-- Fixed logic to restart the active services after upgrade
-
-* Tue May 24 2016 Priyesh Padmavilasom <ppadmavilasom@vmware.com> - 2.1.26-7
-- GA - Bump release of all rpms
-
-* Tue May 3 2016 Divya Thaluru <dthaluru@vmware.com> - 2.1.26-6
-- Fixing spec file to handle rpm upgrade scenario correctly
-
-* Thu Dec 10 2015 Xiaolin Li <xiaolinl@vmware.com> - 2.1.26-5
-- Add systemd to Requires and BuildRequires.
-
-* Wed Nov 11 2015 Xiaolin Li <xiaolinl@vmware.com> - 2.1.26-4
-- Add saslauthd service to systemd.
-
-* Tue Sep 01 2015 Vinay Kulkarni <kulkarniv@vmware.com> - 2.1.26-3
-- Enable CRAM.
-
-* Thu Jul 16 2015 Divya Thaluru <dthaluru@vmware.com> - 2.1.26-2
-- Disabling parallel threads in make
-
-* Wed Nov 5 2014 Divya Thaluru <dthaluru@vmware.com> - 2.1.26-1
-- Initial build. First version
->>>>>>> 7277504b
+-   Initial build. First version