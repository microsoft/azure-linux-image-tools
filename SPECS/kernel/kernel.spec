%global security_hardening none
%global sha512hmac bash %{_sourcedir}/sha512hmac-openssl.sh
%define uname_r %{version}-%{release}
%ifarch aarch64
%global __provides_exclude_from %{_libdir}/debug/.build-id/
%endif
Summary:        Linux Kernel
Name:           kernel
Version:        5.15.2.1
<<<<<<< HEAD
Release:        2%{?dist}
=======
Release:        4%{?dist}
>>>>>>> 2a913e80
License:        GPLv2
Vendor:         Microsoft Corporation
Distribution:   Mariner
Group:          System Environment/Kernel
URL:            https://github.com/microsoft/CBL-Mariner-Linux-Kernel
#Source0:        https://github.com/microsoft/CBL-Mariner-Linux-Kernel/archive/rolling-lts/mariner/%{version}.tar.gz
Source0:        kernel-%{version}.tar.gz
Source1:        config
Source2:        config_aarch64
Source3:        sha512hmac-openssl.sh
Source4:        cbl-mariner-ca-20211013.pem
Patch0:         0002-add-linux-syscall-license-info.patch
# Kernel CVEs are addressed by moving to a newer version of the stable kernel.
# Since kernel CVEs are filed against the upstream kernel version and not the
# stable kernel version, our automated tooling will still flag the CVE as not
# fixed.
# To indicate a kernel CVE is fixed to our automated tooling, add nopatch files
# but do not apply them as a real patch. Each nopatch file should contain
# information on why the CVE nopatch was applied.
BuildRequires:  audit-devel
BuildRequires:  bash
BuildRequires:  bc
BuildRequires:  diffutils
BuildRequires:  dwarves
BuildRequires:  elfutils-libelf-devel
BuildRequires:  glib-devel
BuildRequires:  kbd
BuildRequires:  kmod-devel
BuildRequires:  libdnet-devel
BuildRequires:  libmspack-devel
BuildRequires:  openssl
BuildRequires:  openssl-devel
BuildRequires:  pam-devel
BuildRequires:  procps-ng-devel
BuildRequires:  python3-devel
BuildRequires:  sed
BuildRequires:  xerces-c-devel
Requires:       filesystem
Requires:       kmod
Requires(post): coreutils
Requires(postun): coreutils
# When updating the config files it is important to sanitize them.
# Steps for updating a config file:
#  1. Extract the linux sources into a folder
#  2. Add the current config file to the folder
#  3. Run `make menuconfig` to edit the file (Manually editing is not recommended)
#  4. Save the config file
#  5. Copy the config file back into the kernel spec folder
#  6. Revert any undesired changes (GCC related changes, etc)
#  8. Build the kernel package
#  9. Apply the changes listed in the log file (if any) to the config file
#  10. Verify the rest of the config file looks ok
# If there are significant changes to the config file, disable the config check and build the
# kernel rpm. The final config file is included in /boot in the rpm.

%description
The kernel package contains the Linux kernel.

%package devel
Summary:        Kernel Dev
Group:          System Environment/Kernel
Requires:       %{name} = %{version}-%{release}
Requires:       gawk
Requires:       python3
Obsoletes:      linux-dev

%description devel
This package contains the Linux kernel dev files

%package drivers-accessibility
Summary:        Kernel accessibility modules
Group:          System Environment/Kernel
Requires:       %{name} = %{version}-%{release}

%description drivers-accessibility
This package contains the Linux kernel accessibility support

%package drivers-sound
Summary:        Kernel Sound modules
Group:          System Environment/Kernel
Requires:       %{name} = %{version}-%{release}

%description drivers-sound
This package contains the Linux kernel sound support

%package docs
Summary:        Kernel docs
Group:          System Environment/Kernel
Requires:       python3

%description docs
This package contains the Linux kernel doc files

%package tools
Summary:        This package contains the 'perf' performance analysis tools for Linux kernel
Group:          System/Tools
Requires:       %{name} = %{version}-%{release}
Requires:       audit

%description tools
This package contains the 'perf' performance analysis tools for Linux kernel.

%package -n     python3-perf
Summary:        Python 3 extension for perf tools
Requires:       python3

%description -n python3-perf
This package contains the Python 3 extension for the 'perf' performance analysis tools for Linux kernel.

%package dtb
Summary:        This package contains common device tree blobs (dtb)
Group:          System Environment/Kernel

%description dtb
This package contains common device tree blobs (dtb)

%package -n     bpftool
Summary:        Inspection and simple manipulation of eBPF programs and maps

%description -n bpftool
This package contains the bpftool, which allows inspection and simple
manipulation of eBPF programs and maps.

%prep
%setup -q -n CBL-Mariner-Linux-Kernel-rolling-lts-mariner-%{version}
%patch0 -p1

%build
make mrproper

%ifarch x86_64
cp %{SOURCE1} .config
arch="x86_64"
archdir="x86"
%endif

%ifarch aarch64
cp %{SOURCE2} .config
arch="arm64"
archdir="arm64"
%endif

cp .config current_config
sed -i 's/CONFIG_LOCALVERSION=""/CONFIG_LOCALVERSION="-%{release}"/' .config
make LC_ALL=  ARCH=${arch} oldconfig

# Verify the config files match
cp .config new_config
sed -i 's/CONFIG_LOCALVERSION=".*"/CONFIG_LOCALVERSION=""/' new_config
diff --unified new_config current_config > config_diff || true
if [ -s config_diff ]; then
    printf "\n\n\n\n\n\n\n\n"
    cat config_diff
    printf "\n\n\n\n\n\n\n\n"
    echo "Config file has unexpected changes"
    echo "Update config file to set changed values explicitly"

#  (DISABLE THIS IF INTENTIONALLY UPDATING THE CONFIG FILE)
    exit 1
fi

# Add CBL-Mariner cert into kernel's trusted keyring
cp %{SOURCE4} certs/mariner.pem

make VERBOSE=1 KBUILD_BUILD_VERSION="1" KBUILD_BUILD_HOST="CBL-Mariner" ARCH=${arch} %{?_smp_mflags}

# Compile perf, python3-perf
make -C tools/perf PYTHON=%{python3} all

#Compile bpftool
make -C tools/bpf/bpftool

%define __modules_install_post \
for MODULE in `find %{buildroot}/lib/modules/%{uname_r} -name *.ko` ; do \
    ./scripts/sign-file sha512 certs/signing_key.pem certs/signing_key.x509 $MODULE \
    rm -f $MODULE.{sig,dig} \
    xz $MODULE \
    done \
%{nil}

# We want to compress modules after stripping. Extra step is added to
# the default __spec_install_post.
%define __spec_install_post\
    %{?__debug_package:%{__debug_install_post}}\
    %{__arch_install_post}\
    %{__os_install_post}\
    %{__modules_install_post}\
%{nil}

%install
install -vdm 755 %{buildroot}%{_sysconfdir}
install -vdm 700 %{buildroot}/boot
install -vdm 755 %{buildroot}%{_defaultdocdir}/linux-%{uname_r}
install -vdm 755 %{buildroot}%{_prefix}/src/linux-headers-%{uname_r}
install -vdm 755 %{buildroot}%{_libdir}/debug/lib/modules/%{uname_r}
make INSTALL_MOD_PATH=%{buildroot} modules_install

%ifarch x86_64
install -vm 600 arch/x86/boot/bzImage %{buildroot}/boot/vmlinuz-%{uname_r}
%endif

%ifarch aarch64
install -vm 600 arch/arm64/boot/Image %{buildroot}/boot/vmlinuz-%{uname_r}
install -D -m 640 arch/arm64/boot/dts/freescale/imx8mq-evk.dtb %{buildroot}/boot/dtb/fsl-imx8mq-evk.dtb
%endif

# Restrict the permission on System.map-X file
install -vm 400 System.map %{buildroot}/boot/System.map-%{uname_r}
install -vm 600 .config %{buildroot}/boot/config-%{uname_r}
cp -r Documentation/*        %{buildroot}%{_defaultdocdir}/linux-%{uname_r}
install -vm 644 vmlinux %{buildroot}%{_libdir}/debug/lib/modules/%{uname_r}/vmlinux-%{uname_r}
# `perf test vmlinux` needs it
ln -s vmlinux-%{uname_r} %{buildroot}%{_libdir}/debug/lib/modules/%{uname_r}/vmlinux

cat > %{buildroot}/boot/linux-%{uname_r}.cfg << "EOF"
# GRUB Environment Block
mariner_cmdline=init=/lib/systemd/systemd ro loglevel=3 quiet no-vmw-sta crashkernel=128M lockdown=integrity
mariner_linux=vmlinuz-%{uname_r}
mariner_initrd=initrd.img-%{uname_r}
EOF
chmod 600 %{buildroot}/boot/linux-%{uname_r}.cfg

# hmac sign the kernel for FIPS
%{sha512hmac} %{buildroot}/boot/vmlinuz-%{uname_r} | sed -e "s,$RPM_BUILD_ROOT,," > %{buildroot}/boot/.vmlinuz-%{uname_r}.hmac
cp %{buildroot}/boot/.vmlinuz-%{uname_r}.hmac %{buildroot}/lib/modules/%{uname_r}/.vmlinuz.hmac

# Register myself to initramfs
mkdir -p %{buildroot}/%{_localstatedir}/lib/initramfs/kernel
cat > %{buildroot}/%{_localstatedir}/lib/initramfs/kernel/%{uname_r} << "EOF"
--add-drivers "xen-scsifront xen-blkfront xen-acpi-processor xen-evtchn xen-gntalloc xen-gntdev xen-privcmd xen-pciback xenfs hv_utils hv_vmbus hv_storvsc hv_netvsc hv_sock hv_balloon virtio_blk virtio-rng virtio_console virtio_crypto virtio_mem vmw_vsock_virtio_transport vmw_vsock_virtio_transport_common 9pnet_virtio vrf"
EOF

#    Cleanup dangling symlinks
rm -rf %{buildroot}/lib/modules/%{uname_r}/source
rm -rf %{buildroot}/lib/modules/%{uname_r}/build

find . -name Makefile* -o -name Kconfig* -o -name *.pl | xargs  sh -c 'cp --parents "$@" %{buildroot}%{_prefix}/src/linux-headers-%{uname_r}' copy
find arch/${archdir}/include include scripts -type f | xargs  sh -c 'cp --parents "$@" %{buildroot}%{_prefix}/src/linux-headers-%{uname_r}' copy
find $(find arch/${archdir} -name include -o -name scripts -type d) -type f | xargs  sh -c 'cp --parents "$@" %{buildroot}%{_prefix}/src/linux-headers-%{uname_r}' copy
find arch/${archdir}/include Module.symvers include scripts -type f | xargs  sh -c 'cp --parents "$@" %{buildroot}%{_prefix}/src/linux-headers-%{uname_r}' copy
%ifarch x86_64
# CONFIG_STACK_VALIDATION=y requires objtool to build external modules
install -vsm 755 tools/objtool/objtool %{buildroot}%{_prefix}/src/linux-headers-%{uname_r}/tools/objtool/
install -vsm 755 tools/objtool/fixdep %{buildroot}%{_prefix}/src/linux-headers-%{uname_r}/tools/objtool/
%endif

cp .config %{buildroot}%{_prefix}/src/linux-headers-%{uname_r} # copy .config manually to be where it's expected to be
ln -sf "%{_prefix}/src/linux-headers-%{uname_r}" "%{buildroot}/lib/modules/%{uname_r}/build"
find %{buildroot}/lib/modules -name '*.ko' -print0 | xargs -0 chmod u+x

%ifarch aarch64
cp scripts/module.lds %{buildroot}%{_prefix}/src/linux-headers-%{uname_r}/scripts/module.lds
%endif

# disable (JOBS=1) parallel build to fix this issue:
# fixdep: error opening depfile: ./.plugin_cfg80211.o.d: No such file or directory
# Linux version that was affected is 4.4.26
make -C tools JOBS=1 DESTDIR=%{buildroot} prefix=%{_prefix} perf_install

# Install python3-perf
make -C tools/perf DESTDIR=%{buildroot} prefix=%{_prefix} install-python_ext

# Install bpftool
make -C tools/bpf/bpftool DESTDIR=%{buildroot} prefix=%{_prefix} bash_compdir=%{_sysconfdir}/bash_completion.d/ mandir=%{_mandir} install

%triggerin -- initramfs
mkdir -p %{_localstatedir}/lib/rpm-state/initramfs/pending
touch %{_localstatedir}/lib/rpm-state/initramfs/pending/%{uname_r}
echo "initrd generation of kernel %{uname_r} will be triggered later" >&2

%triggerun -- initramfs
rm -rf %{_localstatedir}/lib/rpm-state/initramfs/pending/%{uname_r}
rm -rf /boot/initrd.img-%{uname_r}
echo "initrd of kernel %{uname_r} removed" >&2

%postun
if [ ! -e /boot/mariner.cfg ]
then
     ls /boot/linux-*.cfg 1> /dev/null 2>&1
     if [ $? -eq 0 ]
     then
          list=`ls -tu /boot/linux-*.cfg | head -n1`
          test -n "$list" && ln -sf "$list" /boot/mariner.cfg
     fi
fi

%post
/sbin/depmod -a %{uname_r}
ln -sf linux-%{uname_r}.cfg /boot/mariner.cfg

%post drivers-accessibility
/sbin/depmod -a %{uname_r}

%post drivers-sound
/sbin/depmod -a %{uname_r}

%files
%defattr(-,root,root)
%license COPYING
/boot/System.map-%{uname_r}
/boot/config-%{uname_r}
/boot/vmlinuz-%{uname_r}
/boot/.vmlinuz-%{uname_r}.hmac
%config(noreplace) /boot/linux-%{uname_r}.cfg
%config %{_localstatedir}/lib/initramfs/kernel/%{uname_r}
%defattr(0644,root,root)
/lib/modules/%{uname_r}/*
/lib/modules/%{uname_r}/.vmlinuz.hmac
%exclude /lib/modules/%{uname_r}/build
%exclude /lib/modules/%{uname_r}/kernel/drivers/accessibility
%exclude /lib/modules/%{uname_r}/kernel/drivers/gpu
%exclude /lib/modules/%{uname_r}/kernel/sound
%ifarch aarch64
%exclude /usr/lib/debug/lib/modules/%{uname_r}/vmlinux-%{uname_r}
%exclude /usr/lib/debug/lib/modules/%{uname_r}/vmlinux
%endif

%files docs
%defattr(-,root,root)
%{_defaultdocdir}/linux-%{uname_r}/*

%files devel
%defattr(-,root,root)
/lib/modules/%{uname_r}/build
%{_prefix}/src/linux-headers-%{uname_r}

%files drivers-accessibility
%defattr(-,root,root)
/lib/modules/%{uname_r}/kernel/drivers/accessibility

%files drivers-sound
%defattr(-,root,root)
/lib/modules/%{uname_r}/kernel/sound

%files tools
%defattr(-,root,root)
%{_libexecdir}
%ifarch x86_64
%{_lib64dir}/traceevent
%{_lib64dir}/libperf-jvmti.so
%endif
%ifarch aarch64
%{_libdir}/traceevent
%{_libdir}/libperf-jvmti.so
%endif
%{_bindir}
%{_sysconfdir}/bash_completion.d/*
%{_datadir}/perf-core/strace/groups/file
%{_datadir}/perf-core/strace/groups/string
%{_docdir}/*
%{_libdir}/perf/examples/bpf/*
%{_libdir}/perf/include/bpf/*
%{_includedir}/perf/perf_dlfilter.h

%files -n python3-perf
%{python3_sitearch}/*

%ifarch aarch64
%files dtb
/boot/dtb/fsl-imx8mq-evk.dtb
%endif

%files -n bpftool
%{_sbindir}/bpftool
%{_sysconfdir}/bash_completion.d/bpftool

%changelog
<<<<<<< HEAD
=======
* Wed Feb 02 2022 Rachel Menge <rachelmenge@microsoft.com> - 5.15.2.1-4
- Add libperf-jvmti.so to tools package

* Thu Jan 27 2022 Daniel Mihai <dmihai@microsoft.com> - 5.15.2.1-3
- Enable kdb frontend for kgdb

>>>>>>> 2a913e80
* Sun Jan 23 2022 Chris Co <chrco@microsoft.com> - 5.15.2.1-2
- Rotate Mariner cert

* Thu Jan 06 2022 Rachel Menge <rachelmenge@microsoft.com> - 5.15.2.1-1
- Update source to 5.15.2.1

* Tue Jan 04 2022 Suresh Babu Chalamalasetty <schalam@microsoft.com> - 5.10.78.1-3
- Add provides exclude for debug build-id for aarch64 to generate debuginfo rpm
- Fix missing brackets for __os_install_post.

* Tue Dec 28 2021 Suresh Babu Chalamalasetty <schalam@microsoft.com> - 5.10.78.1-2
- Enable CONFIG_COMPAT kernel configs

* Tue Nov 23 2021 Rachel Menge <rachelmenge@microsoft.com> - 5.10.78.1-1
- Update source to 5.10.78.1
- Address CVE-2021-43267, CVE-2021-42739, CVE-2021-42327, CVE-2021-43389
- Add patch to fix SPDX-License-Identifier in headers

* Mon Nov 15 2021 Thomas Crain <thcrain@microsoft.com> - 5.10.74.1-4
- Add python3-perf subpackage and add python3-devel to build-time requirements
- Exclude accessibility modules from main package to avoid subpackage conflict
- Remove redundant License tag from bpftool subpackage

* Thu Nov 04 2021 Andrew Phelps <anphel@microsoft.com> - 5.10.74.1-3
- Update configs for gcc 11.2.0 and binutils 2.37 updates

* Tue Oct 26 2021 Rachel Menge <rachelmenge@microsoft.com> - 5.10.74.1-2
- Update configs for eBPF support
- Add dwarves Build-requires

* Tue Oct 19 2021 Rachel Menge <rachelmenge@microsoft.com> - 5.10.74.1-1
- Update source to 5.10.74.1
- Address CVE-2021-41864, CVE-2021-42252
- License verified

* Thu Oct 07 2021 Rachel Menge <rachelmenge@microsoft.com> - 5.10.69.1-1
- Update source to 5.10.69.1
- Address CVE-2021-38300, CVE-2021-41073, CVE-2021-3653, CVE-2021-42008

* Wed Sep 22 2021 Rachel Menge <rachelmenge@microsoft.com> - 5.10.64.1-2
- Enable CONFIG_NET_VRF
- Add vrf to drivers argument for dracut

* Mon Sep 20 2021 Rachel Menge <rachelmenge@microsoft.com> - 5.10.64.1-1
- Update source to 5.10.64.1

* Fri Sep 17 2021 Rachel Menge <rachelmenge@microsoft.com> - 5.10.60.1-1
- Remove cn from dracut drivers argument
- Update source to 5.10.60.1
- Address CVE-2021-38166, CVE-2021-38205, CVE-2021-3573
  CVE-2021-37576, CVE-2021-34556, CVE-2021-35477, CVE-2021-28691,
  CVE-2021-3564, CVE-2020-25639, CVE-2021-29657, CVE-2021-38199,
  CVE-2021-38201, CVE-2021-38202, CVE-2021-38207, CVE-2021-38204,
  CVE-2021-38206, CVE-2021-38208, CVE-2021-38200, CVE-2021-38203,
  CVE-2021-38160, CVE-2021-3679, CVE-2021-38198, CVE-2021-38209,
  CVE-2021-3655
- Add patch to fix VDSO in HyperV

* Thu Sep 09 2021 Muhammad Falak <mwani@microsoft.com> - 5.10.52.1-2
- Export `bpftool` subpackage

* Tue Jul 20 2021 Rachel Menge <rachelmenge@microsoft.com> - 5.10.52.1-1
- Update source to 5.10.52.1
- Address CVE-2021-35039, CVE-2021-33909

* Mon Jul 19 2021 Chris Co <chrco@microsoft.com> - 5.10.47.1-2
- Enable CONFIG_CONNECTOR and CONFIG_PROC_EVENTS

* Tue Jul 06 2021 Rachel Menge <rachelmenge@microsoft.com> - 5.10.47.1-1
- Update source to 5.10.47.1
- Address CVE-2021-34693, CVE-2021-33624

* Wed Jun 30 2021 Chris Co <chrco@microsoft.com> - 5.10.42.1-4
- Enable legacy mcelog config

* Tue Jun 22 2021 Suresh Babu Chalamalasetty <schalam@microsoft.com> - 5.10.42.1-3
- Enable CONFIG_IOSCHED_BFQ and CONFIG_BFQ_GROUP_IOSCHED configs

* Wed Jun 16 2021 Chris Co <chrco@microsoft.com> - 5.10.42.1-2
- Enable CONFIG_CROSS_MEMORY_ATTACH

* Tue Jun 08 2021 Rachel Menge <rachelmenge@microsoft.com> - 5.10.42.1-1
- Update source to 5.10.42.1
- Address CVE-2021-33200

* Thu Jun 03 2021 Rachel Menge <rachelmenge@microsoft.com> - 5.10.37.1-2
- Address CVE-2020-25672

* Fri May 28 2021 Rachel Menge <rachelmenge@microsoft.com> - 5.10.37.1-1
- Update source to 5.10.37.1
- Address CVE-2021-23134, CVE-2021-29155, CVE-2021-31829, CVE-2021-31916,
  CVE-2021-32399, CVE-2021-33033, CVE-2021-33034, CVE-2021-3483
  CVE-2021-3501, CVE-2021-3506

* Thu May 27 2021 Chris Co <chrco@microsoft.com> - 5.10.32.1-7
- Set lockdown=integrity by default

* Wed May 26 2021 Chris Co <chrco@microsoft.com> - 5.10.32.1-6
- Add Mariner cert into the trusted kernel keyring

* Tue May 25 2021 Daniel Mihai <dmihai@microsoft.com> - 5.10.32.1-5
- Enable kernel debugger

* Thu May 20 2021 Nicolas Ontiveros <niontive@microsoft.com> - 5.10.32.1-4
- Bump release number to match kernel-signed update

* Mon May 17 2021 Andrew Phelps <anphel@microsoft.com> - 5.10.32.1-3
- Update CONFIG_LD_VERSION for binutils 2.36.1
- Remove build-id match check

* Thu May 13 2021 Rachel Menge <rachelmenge@microsoft.com> - 5.10.32.1-2
- Add CONFIG_AS_HAS_LSE_ATOMICS=y

* Mon May 03 2021 Rachel Menge <rachelmenge@microsoft.com> - 5.10.32.1-1
- Update source to 5.10.32.1
- Address CVE-2021-23133, CVE-2021-29154, CVE-2021-30178

* Thu Apr 22 2021 Chris Co <chrco@microsoft.com> - 5.10.28.1-4
- Disable CONFIG_EFI_DISABLE_PCI_DMA. It can cause boot issues on some hardware.

* Mon Apr 19 2021 Chris Co <chrco@microsoft.com> - 5.10.28.1-3
- Bump release number to match kernel-signed update

* Thu Apr 15 2021 Rachel Menge <rachelmenge@microsoft.com> - 5.10.28.1-2
- Address CVE-2021-29648

* Thu Apr 08 2021 Chris Co <chrco@microsoft.com> - 5.10.28.1-1
- Update source to 5.10.28.1
- Update uname_r define to match the new value derived from the source
- Address CVE-2020-27170, CVE-2020-27171, CVE-2021-28375, CVE-2021-28660,
  CVE-2021-28950, CVE-2021-28951, CVE-2021-28952, CVE-2021-28971,
  CVE-2021-28972, CVE-2021-29266, CVE-2021-28964, CVE-2020-35508,
  CVE-2020-16120, CVE-2021-29264, CVE-2021-29265, CVE-2021-29646,
  CVE-2021-29647, CVE-2021-29649, CVE-2021-29650, CVE-2021-30002

* Fri Mar 26 2021 Daniel Mihai <dmihai@microsoft.com> - 5.10.21.1-4
- Enable CONFIG_CRYPTO_DRBG_HASH, CONFIG_CRYPTO_DRBG_CTR

* Thu Mar 18 2021 Chris Co <chrco@microsoft.com> - 5.10.21.1-3
- Address CVE-2021-27365, CVE-2021-27364, CVE-2021-27363
- Enable CONFIG_FANOTIFY_ACCESS_PERMISSIONS

* Wed Mar 17 2021 Nicolas Ontiveros <niontive@microsoft.com> - 5.10.21.1-2
- Disable QAT kernel configs

* Thu Mar 11 2021 Chris Co <chrco@microsoft.com> - 5.10.21.1-1
- Update source to 5.10.21.1
- Add virtio drivers to be installed into initrd
- Address CVE-2021-26930, CVE-2020-35499, CVE-2021-26931, CVE-2021-26932

* Fri Mar 05 2021 Chris Co <chrco@microsoft.com> - 5.10.13.1-4
- Enable kernel lockdown config

* Thu Mar 04 2021 Suresh Babu Chalamalasetty <schalam@microsoft.com> - 5.10.13.1-3
- Add configs for CONFIG_BNXT bnxt_en and MSR drivers

* Mon Feb 22 2021 Thomas Crain <thcrain@microsoft.com> - 5.10.13.1-2
- Add configs for speakup and uinput drivers
- Add kernel-drivers-accessibility subpackage

* Thu Feb 18 2021 Chris Co <chrco@microsoft.com> - 5.10.13.1-1
- Update source to 5.10.13.1
- Remove patch to publish efi tpm event log on ARM. Present in updated source.
- Remove patch for arm64 hyperv support. Present in updated source.
- Account for new module.lds location on aarch64
- Remove CONFIG_GCC_PLUGIN_RANDSTRUCT
- Add CONFIG_SCSI_SMARTPQI=y

* Thu Feb 11 2021 Nicolas Ontiveros <niontive@microsoft.com> - 5.4.91-5
- Add configs to enable tcrypt in FIPS mode

* Tue Feb 09 2021 Nicolas Ontiveros <niontive@microsoft.com> - 5.4.91-4
- Use OpenSSL to perform HMAC calc

* Thu Jan 28 2021 Nicolas Ontiveros <niontive@microsoft.com> - 5.4.91-3
- Add configs for userspace crypto support
- HMAC calc the kernel for FIPS

* Wed Jan 27 2021 Daniel McIlvaney <damcilva@microsoft.com> - 5.4.91-2
- Enable dm-verity boot support with FEC

* Wed Jan 20 2021 Chris Co <chrco@microsoft.com> - 5.4.91-1
- Update source to 5.4.91
- Address CVE-2020-29569, CVE-2020-28374, CVE-2020-36158
- Remove patch to fix GUI installer crash. Fixed in updated source.

* Tue Jan 12 2021 Rachel Menge <rachelmenge@microsoft.com> - 5.4.83-4
- Add imx8mq support

* Sat Jan 09 2021 Andrew Phelps <anphel@microsoft.com> - 5.4.83-3
- Add patch to fix GUI installer crash

* Mon Dec 28 2020 Nicolas Ontiveros <niontive@microsoft.com> - 5.4.83-2
- Address CVE-2020-27777

* Tue Dec 15 2020 Henry Beberman <henry.beberman@microsoft.com> - 5.4.83-1
- Update source to 5.4.83
- Address CVE-2020-14351, CVE-2020-14381, CVE-2020-25656, CVE-2020-25704,
  CVE-2020-29534, CVE-2020-29660, CVE-2020-29661

* Fri Dec 04 2020 Chris Co <chrco@microsoft.com> - 5.4.81-1
- Update source to 5.4.81
- Remove patch for kexec in HyperV. Integrated in 5.4.81.
- Address CVE-2020-25705, CVE-2020-15436, CVE-2020-28974, CVE-2020-29368,
  CVE-2020-29369, CVE-2020-29370, CVE-2020-29374, CVE-2020-29373, CVE-2020-28915,
  CVE-2020-28941, CVE-2020-27675, CVE-2020-15437, CVE-2020-29371, CVE-2020-29372,
  CVE-2020-27194, CVE-2020-27152

* Wed Nov 25 2020 Chris Co <chrco@microsoft.com> - 5.4.72-5
- Add patch to publish efi tpm event log on ARM

* Mon Nov 23 2020 Chris Co <chrco@microsoft.com> - 5.4.72-4
- Apply patch to fix kexec in HyperV

* Mon Nov 16 2020 Suresh Babu Chalamalasetty <schalam@microsoft.com> - 5.4.72-3
- Disable kernel config SLUB_DEBUG_ON due to tcp throughput perf impact

* Tue Nov 10 2020 Suresh Babu Chalamalasetty <schalam@microsoft.com> - 5.4.72-2
- Enable kernel configs for Arm64 HyperV, Ampere and Cavium SoCs support

* Mon Oct 26 2020 Chris Co <chrco@microsoft.com> - 5.4.72-1
- Update source to 5.4.72
- Remove patch to support CometLake e1000e ethernet. Integrated in 5.4.72.
- Add license file
- Lint spec
- Address CVE-2018-1000026, CVE-2018-16880, CVE-2020-12464, CVE-2020-12465,
  CVE-2020-12659, CVE-2020-15780, CVE-2020-14356, CVE-2020-14386, CVE-2020-25645,
  CVE-2020-25643, CVE-2020-25211, CVE-2020-25212, CVE-2008-4609, CVE-2020-14331,
  CVE-2010-0298, CVE-2020-10690, CVE-2020-25285, CVE-2020-10711, CVE-2019-3887,
  CVE-2020-14390, CVE-2019-19338, CVE-2019-20810, CVE-2020-10766, CVE-2020-10767,
  CVE-2020-10768, CVE-2020-10781, CVE-2020-12768, CVE-2020-14314, CVE-2020-14385,
  CVE-2020-25641, CVE-2020-26088, CVE-2020-10942, CVE-2020-12826, CVE-2019-3016,
  CVE-2019-3819, CVE-2020-16166, CVE-2020-11608, CVE-2020-11609, CVE-2020-25284,
  CVE-2020-12888, CVE-2017-8244, CVE-2017-8245, CVE-2017-8246, CVE-2009-4484,
  CVE-2015-5738, CVE-2007-4998, CVE-2010-0309, CVE-2011-0640, CVE-2020-12656,
  CVE-2011-2519, CVE-1999-0656, CVE-2010-4563, CVE-2019-20794, CVE-1999-0524

* Fri Oct 16 2020 Suresh Babu Chalamalasetty <schalam@microsoft.com> - 5.4.51-11
- Enable QAT kernel configs

* Fri Oct 02 2020 Chris Co <chrco@microsoft.com> - 5.4.51-10
- Address CVE-2020-10757, CVE-2020-12653, CVE-2020-12657, CVE-2010-3865,
  CVE-2020-11668, CVE-2020-12654, CVE-2020-24394, CVE-2020-8428

* Fri Oct 02 2020 Chris Co <chrco@microsoft.com> - 5.4.51-9
- Fix aarch64 build error

* Wed Sep 30 2020 Emre Girgin <mrgirgin@microsoft.com> - 5.4.51-8
- Update postun script to deal with removal in case of another installed kernel.

* Fri Sep 25 2020 Suresh Babu Chalamalasetty <schalam@microsoft.com> - 5.4.51-7
- Enable Mellanox kernel configs

* Wed Sep 23 2020 Daniel McIlvaney <damcilva@microsoft.com> - 5.4.51-6
- Enable CONFIG_IMA (measurement only) and associated configs

* Thu Sep 03 2020 Daniel McIlvaney <damcilva@microsoft.com> - 5.4.51-5
- Add code to check for missing config flags in the checked in configs

* Thu Sep 03 2020 Chris Co <chrco@microsoft.com> - 5.4.51-4
- Apply additional kernel hardening configs

* Thu Sep 03 2020 Chris Co <chrco@microsoft.com> - 5.4.51-3
- Bump release number due to kernel-signed-<arch> package update
- Minor aarch64 config and changelog cleanup

* Tue Sep 01 2020 Chris Co <chrco@microsoft.com> - 5.4.51-2
- Update source hash

* Wed Aug 19 2020 Chris Co <chrco@microsoft.com> - 5.4.51-1
- Update source to 5.4.51
- Enable DXGKRNL config
- Address CVE-2020-11494, CVE-2020-11565, CVE-2020-12655, CVE-2020-12771,
  CVE-2020-13974, CVE-2020-15393, CVE-2020-8647, CVE-2020-8648, CVE-2020-8649,
  CVE-2020-9383, CVE-2020-11725

* Wed Aug 19 2020 Chris Co <chrco@microsoft.com> - 5.4.42-12
- Remove the signed package depends

* Tue Aug 18 2020 Chris Co <chrco@microsoft.com> - 5.4.42-11
- Remove signed subpackage

* Mon Aug 17 2020 Chris Co <chrco@microsoft.com> - 5.4.42-10
- Enable BPF, PC104, userfaultfd, SLUB sysfs, SMC, XDP sockets monitoring configs

* Fri Aug 07 2020 Mateusz Malisz <mamalisz@microsoft.com> - 5.4.42-9
- Add crashkernel=128M to the kernel cmdline
- Update config to support kexec and kexec_file_load

* Tue Aug 04 2020 Pawel Winogrodzki <pawelwi@microsoft.com> - 5.4.42-8
- Updating "KBUILD_BUILD_VERSION" and "KBUILD_BUILD_HOST" with correct
  distribution name.

* Wed Jul 22 2020 Chris Co <chrco@microsoft.com> - 5.4.42-7
- Address CVE-2020-8992, CVE-2020-12770, CVE-2020-13143, CVE-2020-11884

* Fri Jul 17 2020 Suresh Babu Chalamalasetty <schalam@microsoft.com> - 5.4.42-6
- Enable CONFIG_MLX5_CORE_IPOIB and CONFIG_INFINIBAND_IPOIB config flags

* Fri Jul 17 2020 Suresh Babu Chalamalasetty <schalam@microsoft.com> - 5.4.42-5
- Adding XDP config flag

* Thu Jul 09 2020 Anand Muthurajan <anandm@microsoft.com> - 5.4.42-4
- Enable CONFIG_QED, CONFIG_QEDE, CONFIG_QED_SRIOV and CONFIG_QEDE_VXLAN flags

* Wed Jun 24 2020 Chris Co <chrco@microsoft.com> - 5.4.42-3
- Regenerate input config files

* Fri Jun 19 2020 Chris Co <chrco@microsoft.com> - 5.4.42-2
- Add kernel-secure subpackage and macros for adding offline signed kernels

* Fri Jun 12 2020 Chris Co <chrco@microsoft.com> - 5.4.42-1
- Update source to 5.4.42

* Thu Jun 11 2020 Chris Co <chrco@microsoft.com> - 5.4.23-17
- Enable PAGE_POISONING configs
- Disable PROC_KCORE config
- Enable RANDOM_TRUST_CPU config for x86_64

* Fri Jun 05 2020 Suresh Babu Chalamalasetty <schalam@microsoft.com> - 5.4.23-16
- Adding BPF config flags

* Thu Jun 04 2020 Chris Co <chrco@microsoft.com> - 5.4.23-15
- Add config support for USB video class devices

* Wed Jun 03 2020 Nicolas Ontiveros <niontive@microsoft.com> - 5.4.23-14
- Add CONFIG_CRYPTO_XTS=y to config.

* Wed Jun 03 2020 Chris Co <chrco@microsoft.com> - 5.4.23-13
- Add patch to support CometLake e1000e ethernet
- Remove drivers-gpu subpackage
- Inline the initramfs trigger and postun source files
- Remove rpi3 dtb and ls1012 dtb subpackages

* Wed May 27 2020 Chris Co <chrco@microsoft.com> - 5.4.23-12
- Update arm64 security configs
- Disable devmem in x86_64 config

* Tue May 26 2020 Daniel Mihai <dmihai@microsoft.com> - 5.4.23-11
- Disabled Reliable Datagram Sockets protocol (CONFIG_RDS).

* Fri May 22 2020 Emre Girgin <mrgirgin@microsoft.com> - 5.4.23-10
- Change /boot directory permissions to 600.

* Thu May 21 2020 Chris Co <chrco@microsoft.com> - 5.4.23-9
- Update x86_64 security configs

* Wed May 20 2020 Suresh Babu Chalamalasetty <schalam@microsoft.com> - 5.4.23-8
- Adding InfiniBand config flags

* Mon May 11 2020 Anand Muthurajan <anandm@microsoft.com> - 5.4.23-7
- Adding PPP config flags

* Tue Apr 28 2020 Emre Girgin <mrgirgin@microsoft.com> - 5.4.23-6
- Renaming Linux-PAM to pam

* Tue Apr 28 2020 Emre Girgin <mrgirgin@microsoft.com> - 5.4.23-5
- Renaming linux to kernel

* Tue Apr 14 2020 Emre Girgin <mrgirgin@microsoft.com> - 5.4.23-4
- Remove linux-aws and linux-esx references.
- Remove kat_build usage.
- Remove ENA module.

* Fri Apr 10 2020 Emre Girgin <mrgirgin@microsoft.com> - 5.4.23-3
- Remove xml-security-c dependency.

* Wed Apr 08 2020 Nicolas Ontiveros <niontive@microsoft.com> - 5.4.23-2
- Remove toybox and only use coreutils for requires.

* Tue Dec 10 2019 Chris Co <chrco@microsoft.com> - 5.4.23-1
- Update to Microsoft Linux Kernel 5.4.23
- Remove patches
- Update ENA module to 2.1.2 to work with Linux 5.4.23
- Remove xr module
- Remove Xen tmem module from dracut module list to fix initramfs creation
- Add patch to fix missing trans_pgd header in aarch64 build

* Fri Oct 11 2019 Henry Beberman <hebeberm@microsoft.com> - 4.19.52-8
- Enable Hyper-V TPM in config

* Tue Sep 03 2019 Mateusz Malisz <mamalisz@microsoft.com> - 4.19.52-7
- Initial CBL-Mariner import from Photon (license: Apache2).

* Thu Jul 25 2019 Keerthana K <keerthanak@vmware.com> - 4.19.52-6
- Fix postun scriplet.

* Thu Jul 11 2019 Keerthana K <keerthanak@vmware.com> - 4.19.52-5
- Enable kernel configs necessary for BPF Compiler Collection (BCC).

* Wed Jul 10 2019 Srivatsa S. Bhat (VMware) <srivatsa@csail.mit.edu> 4.19.52-4
- Deprecate linux-aws-tools in favor of linux-tools.

* Tue Jul 02 2019 Alexey Makhalov <amakhalov@vmware.com> - 4.19.52-3
- Fix 9p vsock 16bit port issue.

* Thu Jun 20 2019 Tapas Kundu <tkundu@vmware.com> - 4.19.52-2
- Enabled CONFIG_I2C_CHARDEV to support lm-sensors

* Mon Jun 17 2019 Srivatsa S. Bhat (VMware) <srivatsa@csail.mit.edu> 4.19.52-1
- Update to version 4.19.52
- Fix CVE-2019-12456, CVE-2019-12379, CVE-2019-12380, CVE-2019-12381,
- CVE-2019-12382, CVE-2019-12378, CVE-2019-12455

* Tue May 28 2019 Srivatsa S. Bhat (VMware) <srivatsa@csail.mit.edu> 4.19.40-3
- Change default I/O scheduler to 'deadline' to fix performance issue.

* Tue May 14 2019 Keerthana K <keerthanak@vmware.com> - 4.19.40-2
- Fix to parse through /boot folder and update symlink (/boot/photon.cfg) if
- mulitple kernels are installed and current linux kernel is removed.

* Tue May 07 2019 Ajay Kaher <akaher@vmware.com> - 4.19.40-1
- Update to version 4.19.40

* Thu Apr 11 2019 Srivatsa S. Bhat (VMware) <srivatsa@csail.mit.edu> 4.19.32-3
- Update config_aarch64 to fix ARM64 build.

* Fri Mar 29 2019 Srivatsa S. Bhat (VMware) <srivatsa@csail.mit.edu> 4.19.32-2
- Fix CVE-2019-10125

* Wed Mar 27 2019 Srivatsa S. Bhat (VMware) <srivatsa@csail.mit.edu> 4.19.32-1
- Update to version 4.19.32

* Thu Mar 14 2019 Srivatsa S. Bhat (VMware) <srivatsa@csail.mit.edu> 4.19.29-1
- Update to version 4.19.29

* Tue Mar 05 2019 Ajay Kaher <akaher@vmware.com> - 4.19.26-1
- Update to version 4.19.26

* Thu Feb 21 2019 Him Kalyan Bordoloi <bordoloih@vmware.com> - 4.19.15-3
- Fix CVE-2019-8912

* Thu Jan 24 2019 Alexey Makhalov <amakhalov@vmware.com> - 4.19.15-2
- Add WiFi (ath10k), sensors (i2c,spi), usb support for NXP LS1012A board.

* Tue Jan 15 2019 Srivatsa S. Bhat (VMware) <srivatsa@csail.mit.edu> 4.19.15-1
- Update to version 4.19.15

* Fri Jan 11 2019 Srinidhi Rao <srinidhir@vmware.com> - 4.19.6-7
- Add Network support for NXP LS1012A board.

* Wed Jan 09 2019 Ankit Jain <ankitja@vmware.com> - 4.19.6-6
- Enable following for x86_64 and aarch64:
-  Enable Kernel Address Space Layout Randomization.
-  Enable CONFIG_SECURITY_NETWORK_XFRM

* Fri Jan 04 2019 Srivatsa S. Bhat (VMware) <srivatsa@csail.mit.edu> 4.19.6-5
- Enable AppArmor by default.

* Wed Jan 02 2019 Alexey Makhalov <amakhalov@vmware.com> - 4.19.6-4
- .config: added Compulab fitlet2 device drivers
- .config_aarch64: added gpio sysfs support
- renamed -sound to -drivers-sound

* Tue Jan 01 2019 Ajay Kaher <akaher@vmware.com> - 4.19.6-3
- .config: Enable CONFIG_PCI_HYPERV driver

* Wed Dec 19 2018 Srinidhi Rao <srinidhir@vmware.com> - 4.19.6-2
- Add NXP LS1012A support.

* Mon Dec 10 2018 Srivatsa S. Bhat (VMware) <srivatsa@csail.mit.edu> 4.19.6-1
- Update to version 4.19.6

* Fri Dec 07 2018 Alexey Makhalov <amakhalov@vmware.com> - 4.19.1-3
- .config: added qmi wwan module

* Mon Nov 12 2018 Ajay Kaher <akaher@vmware.com> - 4.19.1-2
- Fix config_aarch64 for 4.19.1

* Mon Nov 05 2018 Srivatsa S. Bhat (VMware) <srivatsa@csail.mit.edu> 4.19.1-1
- Update to version 4.19.1

* Tue Oct 16 2018 Him Kalyan Bordoloi <bordoloih@vmware.com> - 4.18.9-5
- Change in config to enable drivers for zigbee and GPS

* Fri Oct 12 2018 Ajay Kaher <akaher@vmware.com> - 4.18.9-4
- Enable LAN78xx for aarch64 rpi3

* Fri Oct 5 2018 Ajay Kaher <akaher@vmware.com> - 4.18.9-3
- Fix config_aarch64 for 4.18.9
- Add module.lds for aarch64

* Wed Oct 03 2018 Srivatsa S. Bhat <srivatsa@csail.mit.edu> 4.18.9-2
- Use updated steal time accounting patch.
- .config: Enable CONFIG_CPU_ISOLATION and a few networking options
- that got accidentally dropped in the last update.

* Mon Oct 1 2018 Srivatsa S. Bhat <srivatsa@csail.mit.edu> 4.18.9-1
- Update to version 4.18.9

* Tue Sep 25 2018 Ajay Kaher <akaher@vmware.com> - 4.14.67-2
- Build hang (at make oldconfig) fix in config_aarch64

* Wed Sep 19 2018 Srivatsa S. Bhat <srivatsa@csail.mit.edu> 4.14.67-1
- Update to version 4.14.67

* Tue Sep 18 2018 Srivatsa S. Bhat <srivatsa@csail.mit.edu> 4.14.54-7
- Add rdrand-based RNG driver to enhance kernel entropy.

* Sun Sep 02 2018 Srivatsa S. Bhat <srivatsa@csail.mit.edu> 4.14.54-6
- Add full retpoline support by building with retpoline-enabled gcc.

* Thu Aug 30 2018 Srivatsa S. Bhat <srivatsa@csail.mit.edu> 4.14.54-5
- Apply out-of-tree patches needed for AppArmor.

* Wed Aug 22 2018 Alexey Makhalov <amakhalov@vmware.com> - 4.14.54-4
- Fix overflow kernel panic in rsi driver.
- .config: enable BT stack, enable GPIO sysfs.
- Add Exar USB serial driver.

* Fri Aug 17 2018 Ajay Kaher <akaher@vmware.com> - 4.14.54-3
- Enabled USB PCI in config_aarch64
- Build hang (at make oldconfig) fix in config_aarch64

* Thu Jul 19 2018 Alexey Makhalov <amakhalov@vmware.com> - 4.14.54-2
- .config: usb_serial_pl2303=m,wlan=y,can=m,gpio=y,pinctrl=y,iio=m

* Mon Jul 09 2018 Him Kalyan Bordoloi <bordoloih@vmware.com> - 4.14.54-1
- Update to version 4.14.54

* Fri Jan 26 2018 Alexey Makhalov <amakhalov@vmware.com> - 4.14.8-2
- Added vchiq entry to rpi3 dts
- Added dtb-rpi3 subpackage

* Fri Dec 22 2017 Alexey Makhalov <amakhalov@vmware.com> - 4.14.8-1
- Version update

* Wed Dec 13 2017 Alexey Makhalov <amakhalov@vmware.com> - 4.9.66-4
- KAT build support

* Thu Dec 07 2017 Alexey Makhalov <amakhalov@vmware.com> - 4.9.66-3
- Aarch64 support

* Tue Dec 05 2017 Alexey Makhalov <amakhalov@vmware.com> - 4.9.66-2
- Sign and compress modules after stripping. fips=1 requires signed modules

* Mon Dec 04 2017 Srivatsa S. Bhat <srivatsa@csail.mit.edu> 4.9.66-1
- Version update

* Tue Nov 21 2017 Srivatsa S. Bhat <srivatsa@csail.mit.edu> 4.9.64-1
- Version update

* Mon Nov 06 2017 Srivatsa S. Bhat <srivatsa@csail.mit.edu> 4.9.60-1
- Version update

* Wed Oct 11 2017 Srivatsa S. Bhat <srivatsa@csail.mit.edu> 4.9.53-3
- Add patch "KVM: Don't accept obviously wrong gsi values via
    KVM_IRQFD" to fix CVE-2017-1000252.

* Tue Oct 10 2017 Alexey Makhalov <amakhalov@vmware.com> - 4.9.53-2
- Build hang (at make oldconfig) fix.

* Thu Oct 05 2017 Srivatsa S. Bhat <srivatsa@csail.mit.edu> 4.9.53-1
- Version update

* Mon Oct 02 2017 Srivatsa S. Bhat <srivatsa@csail.mit.edu> 4.9.52-3
- Allow privileged CLONE_NEWUSER from nested user namespaces.

* Mon Oct 02 2017 Srivatsa S. Bhat <srivatsa@csail.mit.edu> 4.9.52-2
- Fix CVE-2017-11472 (ACPICA: Namespace: fix operand cache leak)

* Mon Oct 02 2017 Srivatsa S. Bhat <srivatsa@csail.mit.edu> 4.9.52-1
- Version update

* Mon Sep 18 2017 Alexey Makhalov <amakhalov@vmware.com> - 4.9.47-2
- Requires coreutils or toybox

* Mon Sep 04 2017 Alexey Makhalov <amakhalov@vmware.com> - 4.9.47-1
- Fix CVE-2017-11600

* Tue Aug 22 2017 Anish Swaminathan <anishs@vmware.com> - 4.9.43-2
- Add missing xen block drivers

* Mon Aug 14 2017 Alexey Makhalov <amakhalov@vmware.com> - 4.9.43-1
- Version update
- [feature] new sysctl option unprivileged_userns_clone

* Wed Aug 09 2017 Alexey Makhalov <amakhalov@vmware.com> - 4.9.41-2
- Fix CVE-2017-7542
- [bugfix] Added ccm,gcm,ghash,lzo crypto modules to avoid
    panic on modprobe tcrypt

* Mon Aug 07 2017 Alexey Makhalov <amakhalov@vmware.com> - 4.9.41-1
- Version update

* Fri Aug 04 2017 Bo Gan <ganb@vmware.com> - 4.9.38-6
- Fix initramfs triggers

* Tue Aug 01 2017 Anish Swaminathan <anishs@vmware.com> - 4.9.38-5
- Allow some algorithms in FIPS mode
- Reverts 284a0f6e87b0721e1be8bca419893902d9cf577a and backports
- bcf741cb779283081db47853264cc94854e7ad83 in the kernel tree
- Enable additional NF features

* Fri Jul 21 2017 Anish Swaminathan <anishs@vmware.com> - 4.9.38-4
- Add patches in Hyperv codebase

* Fri Jul 21 2017 Anish Swaminathan <anishs@vmware.com> - 4.9.38-3
- Add missing hyperv drivers

* Thu Jul 20 2017 Alexey Makhalov <amakhalov@vmware.com> - 4.9.38-2
- Disable scheduler beef up patch

* Tue Jul 18 2017 Alexey Makhalov <amakhalov@vmware.com> - 4.9.38-1
- Fix CVE-2017-11176 and CVE-2017-10911

* Mon Jul 03 2017 Xiaolin Li <xiaolinl@vmware.com> - 4.9.34-3
- Add libdnet-devel, kmod-devel and libmspack-devel to BuildRequires

* Thu Jun 29 2017 Divya Thaluru <dthaluru@vmware.com> - 4.9.34-2
- Added obsolete for deprecated linux-dev package

* Wed Jun 28 2017 Alexey Makhalov <amakhalov@vmware.com> - 4.9.34-1
- [feature] 9P FS security support
- [feature] DM Delay target support
- Fix CVE-2017-1000364 ("stack clash") and CVE-2017-9605

* Thu Jun 8 2017 Alexey Makhalov <amakhalov@vmware.com> - 4.9.31-1
- Fix CVE-2017-8890, CVE-2017-9074, CVE-2017-9075, CVE-2017-9076
    CVE-2017-9077 and CVE-2017-9242
- [feature] IPV6 netfilter NAT table support

* Fri May 26 2017 Alexey Makhalov <amakhalov@vmware.com> - 4.9.30-1
- Added ENA driver for AMI
- Fix CVE-2017-7487 and CVE-2017-9059

* Wed May 17 2017 Vinay Kulkarni <kulkarniv@vmware.com> - 4.9.28-2
- Enable IPVLAN module.

* Tue May 16 2017 Alexey Makhalov <amakhalov@vmware.com> - 4.9.28-1
- Version update

* Wed May 10 2017 Alexey Makhalov <amakhalov@vmware.com> - 4.9.27-1
- Version update

* Sun May 7 2017 Alexey Makhalov <amakhalov@vmware.com> - 4.9.26-1
- Version update
- Removed version suffix from config file name

* Thu Apr 27 2017 Bo Gan <ganb@vmware.com> - 4.9.24-2
- Support dynamic initrd generation

* Tue Apr 25 2017 Alexey Makhalov <amakhalov@vmware.com> - 4.9.24-1
- Fix CVE-2017-6874 and CVE-2017-7618.
- Fix audit-devel BuildRequires.
- .config: build nvme and nvme-core in kernel.

* Mon Mar 6 2017 Alexey Makhalov <amakhalov@vmware.com> - 4.9.13-2
- .config: NSX requirements for crypto and netfilter

* Tue Feb 28 2017 Alexey Makhalov <amakhalov@vmware.com> - 4.9.13-1
- Update to linux-4.9.13 to fix CVE-2017-5986 and CVE-2017-6074

* Thu Feb 09 2017 Alexey Makhalov <amakhalov@vmware.com> - 4.9.9-1
- Update to linux-4.9.9 to fix CVE-2016-10153, CVE-2017-5546,
    CVE-2017-5547, CVE-2017-5548 and CVE-2017-5576.
- .config: added CRYPTO_FIPS support.

* Tue Jan 10 2017 Alexey Makhalov <amakhalov@vmware.com> - 4.9.2-1
- Update to linux-4.9.2 to fix CVE-2016-10088
- Move linux-tools.spec to linux.spec as -tools subpackage

* Mon Dec 19 2016 Xiaolin Li <xiaolinl@vmware.com> - 4.9.0-2
- BuildRequires Linux-PAM-devel

* Mon Dec 12 2016 Alexey Makhalov <amakhalov@vmware.com> - 4.9.0-1
- Update to linux-4.9.0
- Add paravirt stolen time accounting feature (from linux-esx),
    but disable it by default (no-vmw-sta cmdline parameter)

* Thu Dec  8 2016 Alexey Makhalov <amakhalov@vmware.com> - 4.4.35-3
- net-packet-fix-race-condition-in-packet_set_ring.patch
    to fix CVE-2016-8655

* Wed Nov 30 2016 Alexey Makhalov <amakhalov@vmware.com> - 4.4.35-2
- Expand `uname -r` with release number
- Check for build-id matching
- Added syscalls tracing support
- Compress modules

* Mon Nov 28 2016 Alexey Makhalov <amakhalov@vmware.com> - 4.4.35-1
- Update to linux-4.4.35
- vfio-pci-fix-integer-overflows-bitmask-check.patch
    to fix CVE-2016-9083

* Tue Nov 22 2016 Alexey Makhalov <amakhalov@vmware.com> - 4.4.31-4
- net-9p-vsock.patch

* Thu Nov 17 2016 Alexey Makhalov <amakhalov@vmware.com> - 4.4.31-3
- tty-prevent-ldisc-drivers-from-re-using-stale-tty-fields.patch
    to fix CVE-2015-8964

* Tue Nov 15 2016 Alexey Makhalov <amakhalov@vmware.com> - 4.4.31-2
- .config: add cgrup_hugetlb support
- .config: add netfilter_xt_{set,target_ct} support
- .config: add netfilter_xt_match_{cgroup,ipvs} support

* Thu Nov 10 2016 Alexey Makhalov <amakhalov@vmware.com> - 4.4.31-1
- Update to linux-4.4.31

* Fri Oct 21 2016 Alexey Makhalov <amakhalov@vmware.com> - 4.4.26-1
- Update to linux-4.4.26

* Wed Oct 19 2016 Alexey Makhalov <amakhalov@vmware.com> - 4.4.20-6
- net-add-recursion-limit-to-GRO.patch
- scsi-arcmsr-buffer-overflow-in-arcmsr_iop_message_xfer.patch

* Tue Oct 18 2016 Alexey Makhalov <amakhalov@vmware.com> - 4.4.20-5
- ipip-properly-mark-ipip-GRO-packets-as-encapsulated.patch
- tunnels-dont-apply-GRO-to-multiple-layers-of-encapsulation.patch

* Mon Oct  3 2016 Alexey Makhalov <amakhalov@vmware.com> - 4.4.20-4
- Package vmlinux with PROGBITS sections in -debuginfo subpackage

* Tue Sep 27 2016 Alexey Makhalov <amakhalov@vmware.com> - 4.4.20-3
- .config: CONFIG_IP_SET_HASH_{IPMARK,MAC}=m

* Tue Sep 20 2016 Alexey Makhalov <amakhalov@vmware.com> - 4.4.20-2
- Add -release number for /boot/* files
- Use initrd.img with version and release number
- Rename -dev subpackage to -devel

* Wed Sep  7 2016 Alexey Makhalov <amakhalov@vmware.com> - 4.4.20-1
- Update to linux-4.4.20
- apparmor-fix-oops-validate-buffer-size-in-apparmor_setprocattr.patch
- keys-fix-asn.1-indefinite-length-object-parsing.patch

* Thu Aug 25 2016 Alexey Makhalov <amakhalov@vmware.com> - 4.4.8-11
- vmxnet3 patches to bumpup a version to 1.4.8.0

* Wed Aug 10 2016 Alexey Makhalov <amakhalov@vmware.com> - 4.4.8-10
- Added VSOCK-Detach-QP-check-should-filter-out-non-matching-QPs.patch
- .config: pmem hotplug + ACPI NFIT support
- .config: enable EXPERT mode, disable UID16 syscalls

* Thu Jul 07 2016 Alexey Makhalov <amakhalov@vmware.com> - 4.4.8-9
- .config: pmem + fs_dax support

* Fri Jun 17 2016 Alexey Makhalov <amakhalov@vmware.com> - 4.4.8-8
- patch: e1000e-prevent-div-by-zero-if-TIMINCA-is-zero.patch
- .config: disable rt group scheduling - not supported by systemd

* Wed Jun 15 2016 Harish Udaiya Kumar <hudaiyakumar@vmware.com> - 4.4.8-7
- fixed the capitalization for - System.map

* Thu May 26 2016 Alexey Makhalov <amakhalov@vmware.com> - 4.4.8-6
- patch: REVERT-sched-fair-Beef-up-wake_wide.patch

* Tue May 24 2016 Priyesh Padmavilasom <ppadmavilasom@vmware.com> - 4.4.8-5
- GA - Bump release of all rpms

* Mon May 23 2016 Harish Udaiya Kumar <hudaiyakumar@vmware.com> - 4.4.8-4
- Fixed generation of debug symbols for kernel modules & vmlinux.

* Mon May 23 2016 Divya Thaluru <dthaluru@vmware.com> - 4.4.8-3
- Added patches to fix CVE-2016-3134, CVE-2016-3135

* Wed May 18 2016 Harish Udaiya Kumar <hudaiyakumar@vmware.com> - 4.4.8-2
- Enabled CONFIG_UPROBES in config as needed by ktap

* Wed May 04 2016 Alexey Makhalov <amakhalov@vmware.com> - 4.4.8-1
- Update to linux-4.4.8
- Added net-Drivers-Vmxnet3-set-... patch

* Tue May 03 2016 Vinay Kulkarni <kulkarniv@vmware.com> - 4.2.0-27
- Compile Intel GigE and VMXNET3 as part of kernel.

* Thu Apr 28 2016 Nick Shi <nshi@vmware.com> - 4.2.0-26
- Compile cramfs.ko to allow mounting cramfs image

* Tue Apr 12 2016 Vinay Kulkarni <kulkarniv@vmware.com> - 4.2.0-25
- Revert network interface renaming disable in kernel.

* Tue Mar 29 2016 Alexey Makhalov <amakhalov@vmware.com> - 4.2.0-24
- Support kmsg dumping to vmware.log on panic
- sunrpc: xs_bind uses ip_local_reserved_ports

* Mon Mar 28 2016 Harish Udaiya Kumar <hudaiyakumar@vmware.com> - 4.2.0-23
- Enabled Regular stack protection in Linux kernel in config

* Thu Mar 17 2016 Harish Udaiya Kumar <hudaiyakumar@vmware.com> - 4.2.0-22
- Restrict the permissions of the /boot/System.map-X file

* Fri Mar 04 2016 Alexey Makhalov <amakhalov@vmware.com> - 4.2.0-21
- Patch: SUNRPC: Do not reuse srcport for TIME_WAIT socket.

* Wed Mar 02 2016 Alexey Makhalov <amakhalov@vmware.com> - 4.2.0-20
- Patch: SUNRPC: Ensure that we wait for connections to complete
    before retrying

* Fri Feb 26 2016 Alexey Makhalov <amakhalov@vmware.com> - 4.2.0-19
- Disable watchdog under VMware hypervisor.

* Thu Feb 25 2016 Alexey Makhalov <amakhalov@vmware.com> - 4.2.0-18
- Added rpcsec_gss_krb5 and nfs_fscache

* Mon Feb 22 2016 Alexey Makhalov <amakhalov@vmware.com> - 4.2.0-17
- Added sysctl param to control weighted_cpuload() behavior

* Thu Feb 18 2016 Divya Thaluru <dthaluru@vmware.com> - 4.2.0-16
- Disabling network renaming

* Sun Feb 14 2016 Alexey Makhalov <amakhalov@vmware.com> - 4.2.0-15
- veth patch: don’t modify ip_summed

* Thu Feb 11 2016 Alexey Makhalov <amakhalov@vmware.com> - 4.2.0-14
- Full tickless -> idle tickless + simple CPU time accounting
- SLUB -> SLAB
- Disable NUMA balancing
- Disable stack protector
- No build_forced no-CBs CPUs
- Disable Expert configuration mode
- Disable most of debug features from 'Kernel hacking'

* Mon Feb 08 2016 Alexey Makhalov <amakhalov@vmware.com> - 4.2.0-13
- Double tcp_mem limits, patch is added.

* Wed Feb 03 2016 Anish Swaminathan <anishs@vmware.com> -  4.2.0-12
- Fixes for CVE-2015-7990/6937 and CVE-2015-8660.

* Tue Jan 26 2016 Anish Swaminathan <anishs@vmware.com> - 4.2.0-11
- Revert CONFIG_HZ=250

* Fri Jan 22 2016 Alexey Makhalov <amakhalov@vmware.com> - 4.2.0-10
- Fix for CVE-2016-0728

* Wed Jan 13 2016 Alexey Makhalov <amakhalov@vmware.com> - 4.2.0-9
- CONFIG_HZ=250

* Tue Jan 12 2016 Mahmoud Bassiouny <mbassiouny@vmware.com> - 4.2.0-8
- Remove rootfstype from the kernel parameter.

* Mon Jan 04 2016 Harish Udaiya Kumar <hudaiyakumar@vmware.com> - 4.2.0-7
- Disabled all the tracing options in kernel config.
- Disabled preempt.
- Disabled sched autogroup.

* Thu Dec 17 2015 Harish Udaiya Kumar <hudaiyakumar@vmware.com> - 4.2.0-6
- Enabled kprobe for systemtap & disabled dynamic function tracing in config

* Fri Dec 11 2015 Harish Udaiya Kumar <hudaiyakumar@vmware.com> - 4.2.0-5
- Added oprofile kernel driver sub-package.

* Fri Nov 13 2015 Mahmoud Bassiouny <mbassiouny@vmware.com> - 4.2.0-4
- Change the linux image directory.

* Wed Nov 11 2015 Harish Udaiya Kumar <hudaiyakumar@vmware.com> - 4.2.0-3
- Added the build essential files in the dev sub-package.

* Mon Nov 09 2015 Vinay Kulkarni <kulkarniv@vmware.com> - 4.2.0-2
- Enable Geneve module support for generic kernel.

* Fri Oct 23 2015 Harish Udaiya Kumar <hudaiyakumar@vmware.com> - 4.2.0-1
- Upgraded the generic linux kernel to version 4.2.0 & and updated timer handling to full tickless mode.

* Tue Sep 22 2015 Harish Udaiya Kumar <hudaiyakumar@vmware.com> - 4.0.9-5
- Added driver support for frame buffer devices and ACPI

* Wed Sep 2 2015 Alexey Makhalov <amakhalov@vmware.com> - 4.0.9-4
- Added mouse ps/2 module.

* Fri Aug 14 2015 Alexey Makhalov <amakhalov@vmware.com> - 4.0.9-3
- Use photon.cfg as a symlink.

* Thu Aug 13 2015 Alexey Makhalov <amakhalov@vmware.com> - 4.0.9-2
- Added environment file(photon.cfg) for grub.

* Wed Aug 12 2015 Sharath George <sharathg@vmware.com> - 4.0.9-1
- Upgrading kernel version.

* Wed Aug 12 2015 Alexey Makhalov <amakhalov@vmware.com> - 3.19.2-5
- Updated OVT to version 10.0.0.
- Rename -gpu-drivers to -drivers-gpu in accordance to directory structure.
- Added -sound package/

* Tue Aug 11 2015 Anish Swaminathan<anishs@vmware.com> - 3.19.2-4
- Removed Requires dependencies.

* Fri Jul 24 2015 Harish Udaiya Kumar <hudaiyakumar@gmail.com> - 3.19.2-3
- Updated the config file to include graphics drivers.

* Mon May 18 2015 Touseef Liaqat <tliaqat@vmware.com> - 3.13.3-2
- Update according to UsrMove.

* Wed Nov 5 2014 Divya Thaluru <dthaluru@vmware.com> - 3.13.3-1
- Initial build. First version<|MERGE_RESOLUTION|>--- conflicted
+++ resolved
@@ -7,11 +7,7 @@
 Summary:        Linux Kernel
 Name:           kernel
 Version:        5.15.2.1
-<<<<<<< HEAD
-Release:        2%{?dist}
-=======
 Release:        4%{?dist}
->>>>>>> 2a913e80
 License:        GPLv2
 Vendor:         Microsoft Corporation
 Distribution:   Mariner
@@ -379,15 +375,12 @@
 %{_sysconfdir}/bash_completion.d/bpftool
 
 %changelog
-<<<<<<< HEAD
-=======
 * Wed Feb 02 2022 Rachel Menge <rachelmenge@microsoft.com> - 5.15.2.1-4
 - Add libperf-jvmti.so to tools package
 
 * Thu Jan 27 2022 Daniel Mihai <dmihai@microsoft.com> - 5.15.2.1-3
 - Enable kdb frontend for kgdb
 
->>>>>>> 2a913e80
 * Sun Jan 23 2022 Chris Co <chrco@microsoft.com> - 5.15.2.1-2
 - Rotate Mariner cert
 
