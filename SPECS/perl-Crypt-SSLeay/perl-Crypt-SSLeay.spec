--- conflicted
+++ resolved
@@ -11,13 +11,9 @@
 Distribution:   Mariner
 Source0:        https://cpan.metacpan.org/authors/id/N/NA/NANIS/Crypt-SSLeay-%{version}.tar.gz
 Source1:        %{LICENSE_PATH}
-<<<<<<< HEAD
+Patch0:         Use_TLS_client_method-with-OpenSSL-1.1.1.patch
 Requires:       perl(:MODULE_COMPAT_%(eval "`perl -V:version`"; echo $version))
 Requires:       perl(XSLoader)
-=======
-Patch0:         Use_TLS_client_method-with-OpenSSL-1.1.1.patch
-Requires:       perl >= 5.28.0
->>>>>>> 7277504b
 Requires:       openssl
 BuildRequires:  perl >= 5.28.0
 BuildRequires:  openssl-devel
@@ -69,15 +65,14 @@
 %{_mandir}/man?/*
 
 %changelog
-<<<<<<< HEAD
+* Fri Apr 02 2021 Thomas Crain <thcrain@microsoft.com> - 0.72-8
+- Merge the following releases from 1.0 to dev branch
+- anphel@microsoft.com, 0.72-7: Add patch to fix test issue
+
 *   Mon Oct 12 2020 Joe Schmitt <joschmit@microsoft.com> 0.72-7
 -   Use new perl package names.
 -   Change perl_vendorlib to perl_vendorarch directory for packaging.
 -   Provide perl(Crypt::*).
-=======
-*   Mon Mar 15 2021 Andrew Phelps <anphel@microsoft.com> 0.72-7
--   Add patch to fix test issue
->>>>>>> 7277504b
 *   Thu Jun 06 2020 Joe Schmitt <joschmit@microsoft.com> 0.72-6
 -   Added %%license macro.
 -   Update License.
