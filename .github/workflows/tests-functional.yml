# Copyright (c) Microsoft Corporation.
# Licensed under the MIT License.

name: Tests functional

permissions: {}

on:
  workflow_call:
    inputs:
      hostArch:
        required: true
        type: string
      hostDistro:
        required: true
        type: string

env:
  EXPECTED_GO_VERSION: "1.24.1"
  ORAS_VERSION: "1.2.3"

jobs:
  tests-functional:
    name: Functional test suite - ${{ inputs.hostDistro }} ${{ inputs.hostArch }}
    runs-on:
    - self-hosted
    - 1ES.Pool=${{ inputs.hostDistro == 'azl3' && (inputs.hostArch == 'amd64' && 'maritimus-github-runner-azl3-amd64' || 'maritimus-github-runner-azl3-arm64') || (inputs.hostArch == 'amd64' && 'maritimus-github-runner-ubuntu2404-amd64' || 'maritimus-github-runner-ubuntu2404-arm64') }}
    permissions:
      contents: read
      # Azure login.
      id-token: write
    environment: public
    steps:
    - name: setup go 1.x
      uses: actions/setup-go@v5
      with:
        go-version: "${{ env.EXPECTED_GO_VERSION }}"

    - name: Checkout
      uses: actions/checkout@v5
      with:
        path: repo
        persist-credentials: false

    - name: Install prerequisites (AZL3)
      if: inputs.hostDistro == 'azl3'
      run: |
        set -eux

        # Install Image Customizer prerequisities.
<<<<<<< HEAD
        sudo tdnf install -y qemu-img rpm coreutils util-linux systemd openssl \
          sed createrepo_c squashfs-tools cdrkit e2fsprogs dosfstools \
          xfsprogs zstd veritysetup grub2 binutils lsof \
          git azure-cli systemd-ukify

        # grub2-pc is only available on x86.
        if [[ "$HOST_ARCH" == "amd64" ]]; then
          sudo tdnf install -y grub2-pc
=======
        PACKAGES="qemu-img rpm coreutils util-linux systemd openssl \
            sed createrepo_c squashfs-tools cdrkit e2fsprogs dosfstools \
            xfsprogs zstd veritysetup grub2 binutils lsof \
            git azure-cli"

        # grub2-pc is only available on x86.
        if [[ "$HOST_ARCH" == "amd64" ]]; then
            PACKAGES+=" grub2-pc systemd-ukify"
>>>>>>> 2ffd2a25
        fi

        sudo ./repo/.github/workflows/scripts/retry.sh 5 5 \
            tdnf install -y $PACKAGES

        sudo tdnf list installed
      env:
        HOST_ARCH: ${{ inputs.hostArch }}

    - name: Install prerequisites (Ubuntu 24.04)
      if: inputs.hostDistro == 'ubuntu2404'
      run: |
        set -eux

        # Install Image Customizer prerequisities.
        sudo apt list --installed
        sudo apt update -y

        sudo apt -y install qemu-utils rpm coreutils util-linux mount fdisk udev openssl \
          sed createrepo-c squashfs-tools genisoimage e2fsprogs dosfstools \
          xfsprogs zstd cryptsetup-bin grub2-common binutils lsof systemd-ukify

        curl -sL https://aka.ms/InstallAzureCLIDeb | sudo bash

    - name: Azure Login
      uses: azure/login@a457da9ea143d694b1b9c7c869ebb04ebe844ef5 # v2.3.0
      with:
        client-id: ${{ vars.AZURE_CLIENT_ID }}
        tenant-id: ${{ vars.AZURE_TENANT_ID }}
        subscription-id: ${{ vars.AZURE_SUBSCRIPTION_ID }}

    - name: Download base images
      run: |
        set -eux

        ./repo/.github/workflows/scripts/download-image.sh "$AZURE_STORAGE" "$AZURE_CONTAINER" "azure-linux/core-efi-vhdx-2.0-$HOST_ARCH" azl-core-efi-2.0
        ./repo/.github/workflows/scripts/download-image.sh "$AZURE_STORAGE" "$AZURE_CONTAINER" "azure-linux/core-efi-vhdx-3.0-$HOST_ARCH" azl-core-efi-3.0
      env:
        HOST_ARCH: ${{ inputs.hostArch }}
        AZURE_STORAGE: ${{ vars.AZURE_STORAGE }}
        AZURE_CONTAINER: ${{ vars.AZURE_CONTAINER }}

    - name: Test setup
      run: |
        set -eux

        pushd repo/toolkit/tools

        # Download the test RPM files.
        ./internal/testutils/testrpms/download-test-utils.sh

        mkdir -p out/testResults

    - name: Run tests
      run: |
        set -eux
        set -o pipefail

        pushd repo/toolkit/tools

        AZL2_VHDX="../../../azl-core-efi-2.0/image.vhdx"
        AZL3_VHDX="../../../azl-core-efi-3.0/image.vhdx"

        FAILED=0

        sudo env "PATH=$PATH" go test -v \
          -coverprofile=out/testResults/api.cov -covermode count \
          ./imagecustomizerapi \
          2>&1 \
          | tee out/testResults/api.txt \
          || FAILED=$(( $FAILED | 1 ))

        sudo env "PATH=$PATH" go test -v \
          -coverprofile=out/testResults/lib.cov -covermode count \
          -timeout 90m \
          ./pkg/imagecustomizerlib \
          -args \
          --base-image-core-efi-azl2 "../../$AZL2_VHDX" \
          --base-image-core-efi-azl3 "../../$AZL3_VHDX" \
          2>&1 \
          | tee out/testResults/lib.txt \
          || FAILED=$(( $FAILED | 2 ))

        exit $FAILED

    - uses: actions/upload-artifact@v4
      if: ${{ !cancelled() }}
      with:
        name: tests-results-functional-${{ inputs.hostDistro }}-${{ inputs.hostArch }}
        path: repo/toolkit/tools/out/testResults<|MERGE_RESOLUTION|>--- conflicted
+++ resolved
@@ -48,25 +48,14 @@
         set -eux
 
         # Install Image Customizer prerequisities.
-<<<<<<< HEAD
-        sudo tdnf install -y qemu-img rpm coreutils util-linux systemd openssl \
-          sed createrepo_c squashfs-tools cdrkit e2fsprogs dosfstools \
-          xfsprogs zstd veritysetup grub2 binutils lsof \
-          git azure-cli systemd-ukify
+        PACKAGES="qemu-img rpm coreutils util-linux systemd openssl \
+            sed createrepo_c squashfs-tools cdrkit e2fsprogs dosfstools \
+            xfsprogs zstd veritysetup grub2 binutils lsof \
+            git azure-cli systemd-ukify"
 
         # grub2-pc is only available on x86.
         if [[ "$HOST_ARCH" == "amd64" ]]; then
-          sudo tdnf install -y grub2-pc
-=======
-        PACKAGES="qemu-img rpm coreutils util-linux systemd openssl \
-            sed createrepo_c squashfs-tools cdrkit e2fsprogs dosfstools \
-            xfsprogs zstd veritysetup grub2 binutils lsof \
-            git azure-cli"
-
-        # grub2-pc is only available on x86.
-        if [[ "$HOST_ARCH" == "amd64" ]]; then
-            PACKAGES+=" grub2-pc systemd-ukify"
->>>>>>> 2ffd2a25
+            PACKAGES+=" grub2-pc"
         fi
 
         sudo ./repo/.github/workflows/scripts/retry.sh 5 5 \
