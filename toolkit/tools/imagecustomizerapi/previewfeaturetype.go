// Copyright (c) Microsoft Corporation.
// Licensed under the MIT License.

package imagecustomizerapi

import "fmt"

type PreviewFeature string

const (
	// PreviewFeatureUki enables the Unified Kernel Image (UKI) feature.
	PreviewFeatureUki PreviewFeature = "uki"

	// PreviewFeatureOutputArtifacts enables output of selected artifacts after image customization.
	PreviewFeatureOutputArtifacts PreviewFeature = "output-artifacts"

	// PreviewFeatureInjectFiles enables files injection into target partitions.
	PreviewFeatureInjectFiles PreviewFeature = "inject-files"

	// PreviewFeatureReinitializeVerity will reinitialize verity on verity partitions in the base image.
	PreviewFeatureReinitializeVerity = "reinitialize-verity"

	// PreviewFeatureSnapshotTime enables support for snapshot-based package filtering.
	PreviewFeaturePackageSnapshotTime PreviewFeature = "package-snapshot-time"

	// PreviewFeatureKdumpBootFiles enables support for crash dump configuration.
	PreviewFeatureKdumpBootFiles PreviewFeature = "kdump-boot-files"

<<<<<<< HEAD
	// PreviewFeatureBaseConfigs enables support for base configuration.
	PreviewFeatureBaseConfigs PreviewFeature = "base-configs"
=======
	// PreviewFeatureFedora42 enables support for Fedora 42 images.
	PreviewFeatureFedora42 PreviewFeature = "fedora-42"
>>>>>>> 7a0d7a70
)

func (pf PreviewFeature) IsValid() error {
	switch pf {
	case PreviewFeatureUki, PreviewFeatureOutputArtifacts, PreviewFeatureInjectFiles, PreviewFeaturePackageSnapshotTime,
<<<<<<< HEAD
		PreviewFeatureKdumpBootFiles, PreviewFeatureBaseConfigs:
=======
		PreviewFeatureKdumpBootFiles, PreviewFeatureFedora42:
>>>>>>> 7a0d7a70
		return nil
	default:
		return fmt.Errorf("invalid preview feature: %s", pf)
	}
}<|MERGE_RESOLUTION|>--- conflicted
+++ resolved
@@ -26,23 +26,17 @@
 	// PreviewFeatureKdumpBootFiles enables support for crash dump configuration.
 	PreviewFeatureKdumpBootFiles PreviewFeature = "kdump-boot-files"
 
-<<<<<<< HEAD
+	// PreviewFeatureFedora42 enables support for Fedora 42 images.
+	PreviewFeatureFedora42 PreviewFeature = "fedora-42"
+
 	// PreviewFeatureBaseConfigs enables support for base configuration.
 	PreviewFeatureBaseConfigs PreviewFeature = "base-configs"
-=======
-	// PreviewFeatureFedora42 enables support for Fedora 42 images.
-	PreviewFeatureFedora42 PreviewFeature = "fedora-42"
->>>>>>> 7a0d7a70
 )
 
 func (pf PreviewFeature) IsValid() error {
 	switch pf {
 	case PreviewFeatureUki, PreviewFeatureOutputArtifacts, PreviewFeatureInjectFiles, PreviewFeaturePackageSnapshotTime,
-<<<<<<< HEAD
-		PreviewFeatureKdumpBootFiles, PreviewFeatureBaseConfigs:
-=======
-		PreviewFeatureKdumpBootFiles, PreviewFeatureFedora42:
->>>>>>> 7a0d7a70
+		PreviewFeatureKdumpBootFiles, PreviewFeatureFedora42, PreviewFeatureBaseConfigs:
 		return nil
 	default:
 		return fmt.Errorf("invalid preview feature: %s", pf)
