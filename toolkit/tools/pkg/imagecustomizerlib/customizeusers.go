--- conflicted
+++ resolved
@@ -106,19 +106,12 @@
 			return fmt.Errorf("%w (homeDir='%s', user='%s')", ErrUserCannotSetHomeDirOnExisting, user.HomeDirectory, user.Name)
 		}
 
-<<<<<<< HEAD
-		// Update the user's password.
-		err = userutils.UpdateUserPassword(imageChroot.RootDir(), user.Name, hashedPassword)
-		if err != nil {
-			return fmt.Errorf("%w (user='%s'):\n%w", ErrUserUpdate, user.Name, err)
-=======
 		// Only update password if explicitly provided
 		if shouldUpdatePassword {
 			err = userutils.UpdateUserPassword(imageChroot.RootDir(), user.Name, hashedPassword)
 			if err != nil {
-				return err
+				return fmt.Errorf("%w (user='%s'):\n%w", ErrUserUpdate, user.Name, err)
 			}
->>>>>>> 535adbc5
 		}
 	} else {
 		var uidStr string
