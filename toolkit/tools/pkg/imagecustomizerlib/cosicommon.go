package imagecustomizerlib

import (
	"archive/tar"
	"crypto/sha512"
	"encoding/json"
	"fmt"
	"io"
	"os"
	"path"
	"path/filepath"
	"runtime"
	"strings"

	"github.com/microsoft/azurelinux/toolkit/tools/imagegen/diskutils"
	"github.com/microsoft/azurelinux/toolkit/tools/internal/logger"
	"github.com/microsoft/azurelinux/toolkit/tools/internal/safeloopback"
	"github.com/microsoft/azurelinux/toolkit/tools/internal/shell"
)

type ImageBuildData struct {
	Source       string
	KnownInfo    outputPartitionMetadata
	Metadata     *FileSystem
	VeritySource string
}

func convertToCosi(buildDirAbs string, rawImageFile string, outputImageFile string,
	partUuidToFstabEntry map[string]diskutils.FstabEntry, verityMetadata []verityDeviceMetadata,
	osRelease string, osPackages []OsPackage, imageUuid [UuidSize]byte, imageUuidStr string,
) error {
	outputImageBase := strings.TrimSuffix(filepath.Base(outputImageFile), filepath.Ext(outputImageFile))
	outputDir := filepath.Join(buildDirAbs, "cosiimages")
	err := os.MkdirAll(outputDir, os.ModePerm)
	if err != nil {
		return fmt.Errorf("failed to create folder %s:\n%w", outputDir, err)
	}
	defer os.Remove(outputDir)

	imageLoopback, err := safeloopback.NewLoopback(rawImageFile)
	if err != nil {
		return err
	}
	defer imageLoopback.Close()

	partitionMetadataOutput, err := extractPartitions(imageLoopback.DevicePath(), outputDir, outputImageBase,
		"raw-zst", imageUuid)
	if err != nil {
		return err
	}
	for _, partition := range partitionMetadataOutput {
		defer os.Remove(path.Join(outputDir, partition.PartitionFilename))
	}

<<<<<<< HEAD
	err = buildCosiFile(outputDir, ic.outputImageFile, partitionMetadataOutput, ic.verityMetadata,
		ic.partUuidToFstabEntry, ic.imageUuidStr, ic.osRelease, ic.osPackages, ic.cosiBootMetadata)
=======
	err = buildCosiFile(outputDir, outputImageFile, partitionMetadataOutput, verityMetadata,
		partUuidToFstabEntry, imageUuidStr, osRelease, osPackages)
>>>>>>> 29effddf
	if err != nil {
		return fmt.Errorf("failed to build COSI file:\n%w", err)
	}

	logger.Log.Infof("Successfully converted to COSI: %s", outputImageFile)

	err = imageLoopback.CleanClose()
	if err != nil {
		return err
	}

	return nil
}

func buildCosiFile(sourceDir string, outputFile string, partitions []outputPartitionMetadata,
	verityMetadata []verityDeviceMetadata, partUuidToFstabEntry map[string]diskutils.FstabEntry,
	imageUuidStr string, osRelease string, osPackages []OsPackage, cosiBootMetadata *CosiBootloader,
) error {
	// Pre-compute a map for quick lookup of partition metadata by UUID
	partUuidToMetadata := make(map[string]outputPartitionMetadata)
	for _, partition := range partitions {
		partUuidToMetadata[partition.PartUuid] = partition
	}

	// Pre-compute a set of verity hash UUIDs for quick lookup
	verityHashUuids := make(map[string]struct{})
	for _, verity := range verityMetadata {
		verityHashUuids[verity.hashPartUuid] = struct{}{}
	}

	imageData := []ImageBuildData{}

	for _, partition := range partitions {
		// Skip verity hash partitions as their metadata will be assigned to the corresponding data partitions
		if _, isVerityHash := verityHashUuids[partition.PartUuid]; isVerityHash {
			continue
		}

		// Skip partitions that are unmounted or have no filesystem type
		fstabEntry, hasMount := partUuidToFstabEntry[partition.PartUuid]
		if !hasMount || fstabEntry.Target == "" || partition.FileSystemType == "" {
			continue
		}

		metadataImage := FileSystem{
			Image: ImageFile{
				Path:             path.Join("images", partition.PartitionFilename),
				UncompressedSize: partition.UncompressedSize,
			},
			PartType:   partition.PartitionTypeUuid,
			MountPoint: partUuidToFstabEntry[partition.PartUuid].Target,
			FsType:     partition.FileSystemType,
			FsUuid:     partition.Uuid,
		}

		imageDataEntry := ImageBuildData{
			Source:    path.Join(sourceDir, partition.PartitionFilename),
			Metadata:  &metadataImage,
			KnownInfo: partition,
		}

		// Add Verity metadata if the partition has a matching entry in verityMetadata
		for _, verity := range verityMetadata {
			if partition.PartUuid == verity.dataPartUuid {
				hashPartition, exists := partUuidToMetadata[verity.hashPartUuid]
				if !exists {
					return fmt.Errorf("missing metadata for hash partition UUID:\n%s", verity.hashPartUuid)
				}

				metadataImage.Verity = &VerityConfig{
					Roothash: verity.rootHash,
					Image: ImageFile{
						Path:             path.Join("images", hashPartition.PartitionFilename),
						UncompressedSize: hashPartition.UncompressedSize,
					},
				}

				veritySourcePath := path.Join(sourceDir, hashPartition.PartitionFilename)
				imageDataEntry.VeritySource = veritySourcePath
				break
			}
		}

		imageData = append(imageData, imageDataEntry)
	}

	// Populate metadata for each image
	for i := range imageData {
		err := populateMetadata(&imageData[i])
		if err != nil {
			return fmt.Errorf("failed to populate metadata for %s:\n%w", imageData[i].Source, err)
		}

		logger.Log.Infof("Populated metadata for image %s", imageData[i].Source)
	}

	metadata := MetadataJson{
		Version:    "1.0",
		OsArch:     getArchitectureForCosi(),
		Id:         imageUuidStr,
		Images:     make([]FileSystem, len(imageData)),
		OsRelease:  osRelease,
		OsPackages: osPackages,
		Bootloader: cosiBootMetadata,
	}

	// Copy updated metadata
	for i, data := range imageData {
		metadata.Images[i] = *data.Metadata
	}

	// Marshal metadata.json
	metadataJson, err := json.MarshalIndent(metadata, "", "  ")
	if err != nil {
		return fmt.Errorf("failed to marshal metadata:\n%w", err)
	}

	// Create COSI file
	cosiFile, err := os.Create(outputFile)
	if err != nil {
		return fmt.Errorf("failed to create COSI file:\n%w", err)
	}
	defer cosiFile.Close()

	tw := tar.NewWriter(cosiFile)
	defer tw.Close()

	tw.WriteHeader(&tar.Header{
		Typeflag: tar.TypeReg,
		Name:     "metadata.json",
		Size:     int64(len(metadataJson)),
		Mode:     0o400,
		Format:   tar.FormatPAX,
	})
	tw.Write(metadataJson)

	for _, data := range imageData {
		if err := addToCosi(data, tw); err != nil {
			return fmt.Errorf("failed to add %s to COSI:\n%w", data.Source, err)
		}
	}

	logger.Log.Infof("Finished building COSI: %s", outputFile)
	return nil
}

func addToCosi(data ImageBuildData, tw *tar.Writer) error {
	err := addFileToCosi(tw, data.Source, data.Metadata.Image)
	if err != nil {
		return fmt.Errorf("failed to add image file to COSI:\n%w", err)
	}

	if data.VeritySource != "" && data.Metadata.Verity != nil {
		err := addFileToCosi(tw, data.VeritySource, data.Metadata.Verity.Image)
		if err != nil {
			return fmt.Errorf("failed to add verity file to COSI:\n%w", err)
		}
	}

	return nil
}

func addFileToCosi(tw *tar.Writer, source string, image ImageFile) error {
	file, err := os.Open(source)
	if err != nil {
		return fmt.Errorf("failed to open file :\n%w", err)
	}
	defer file.Close()

	err = tw.WriteHeader(&tar.Header{
		Typeflag: tar.TypeReg,
		Name:     image.Path,
		Size:     int64(image.CompressedSize),
		Mode:     0o400,
		Format:   tar.FormatPAX,
	})
	if err != nil {
		return fmt.Errorf("failed to write tar header for file '%s':\n%w", image.Path, err)
	}

	_, err = io.Copy(tw, file)
	if err != nil {
		return fmt.Errorf("failed to write image '%s' to COSI:\n%w", image.Path, err)
	}

	return nil
}

func sha384sum(path string) (string, error) {
	sha384 := sha512.New384()
	file, err := os.Open(path)
	if err != nil {
		return "", err
	}
	defer file.Close()

	if _, err := io.Copy(sha384, file); err != nil {
		return "", err
	}
	return fmt.Sprintf("%x", sha384.Sum(nil)), nil
}

func populateImageFile(source string, imageFile *ImageFile) error {
	stat, err := os.Stat(source)
	if err != nil {
		return fmt.Errorf("failed to stat %s:\n%w", source, err)
	}
	if stat.IsDir() {
		return fmt.Errorf("%s is a directory", source)
	}
	imageFile.CompressedSize = uint64(stat.Size())

	sha384, err := sha384sum(source)
	if err != nil {
		return fmt.Errorf("failed to calculate sha384 of %s:\n%w", source, err)
	}
	imageFile.Sha384 = sha384

	return nil
}

// Enriches the image metadata with size and checksum
func populateMetadata(data *ImageBuildData) error {
	if err := populateImageFile(data.Source, &data.Metadata.Image); err != nil {
		return fmt.Errorf("failed to populate metadata:\n%w", err)
	}

	if err := populateVerityMetadata(data.VeritySource, data.Metadata.Verity); err != nil {
		return fmt.Errorf("failed to populate verity metadata:\n%w", err)
	}

	return nil
}

func populateVerityMetadata(source string, verity *VerityConfig) error {
	if source == "" && verity == nil {
		return nil
	}

	if source == "" || verity == nil {
		return fmt.Errorf("verity source and verity metadata must be both defined or both undefined")
	}

	if err := populateImageFile(source, &verity.Image); err != nil {
		return fmt.Errorf("failed to populate verity image metadata:\n%w", err)
	}

	return nil
}

func getArchitectureForCosi() string {
	if runtime.GOARCH == "amd64" {
		return "x86_64"
	}
	return runtime.GOARCH
}

func getAllPackagesFromChroot(imageConnection *ImageConnection) ([]OsPackage, error) {
	if !isPackageInstalled(imageConnection.Chroot(), "rpm") {
		return nil, fmt.Errorf("'rpm' is not installed in the image to enable package listing for COSI output. You may add it via the 'packages:' section in your configuration YAML")
	}

	var out string
	err := imageConnection.Chroot().UnsafeRun(func() error {
		var err error
		out, _, err = shell.Execute(
			"rpm", "-qa", "--queryformat", "%{NAME} %{VERSION} %{RELEASE} %{ARCH}\n",
		)
		return err
	})
	if err != nil {
		return nil, fmt.Errorf("failed to get RPM output from chroot:\n%w", err)
	}

	lines := strings.Split(strings.TrimSpace(out), "\n")
	var packages []OsPackage
	for _, line := range lines {
		parts := strings.Fields(line)
		if len(parts) != 4 {
			return nil, fmt.Errorf("malformed RPM line encountered while parsing installed RPMs for COSI: %q", line)
		}
		packages = append(packages, OsPackage{
			Name:    parts[0],
			Version: parts[1],
			Release: parts[2],
			Arch:    parts[3],
		})
	}

	return packages, nil

}<|MERGE_RESOLUTION|>--- conflicted
+++ resolved
@@ -13,7 +13,10 @@
 	"strings"
 
 	"github.com/microsoft/azurelinux/toolkit/tools/imagegen/diskutils"
+	"github.com/microsoft/azurelinux/toolkit/tools/imagegen/installutils"
+	"github.com/microsoft/azurelinux/toolkit/tools/internal/file"
 	"github.com/microsoft/azurelinux/toolkit/tools/internal/logger"
+	"github.com/microsoft/azurelinux/toolkit/tools/internal/safechroot"
 	"github.com/microsoft/azurelinux/toolkit/tools/internal/safeloopback"
 	"github.com/microsoft/azurelinux/toolkit/tools/internal/shell"
 )
@@ -27,7 +30,7 @@
 
 func convertToCosi(buildDirAbs string, rawImageFile string, outputImageFile string,
 	partUuidToFstabEntry map[string]diskutils.FstabEntry, verityMetadata []verityDeviceMetadata,
-	osRelease string, osPackages []OsPackage, imageUuid [UuidSize]byte, imageUuidStr string,
+	osRelease string, osPackages []OsPackage, imageUuid [UuidSize]byte, imageUuidStr string, cosiBootMetadata *CosiBootloader,
 ) error {
 	outputImageBase := strings.TrimSuffix(filepath.Base(outputImageFile), filepath.Ext(outputImageFile))
 	outputDir := filepath.Join(buildDirAbs, "cosiimages")
@@ -52,13 +55,8 @@
 		defer os.Remove(path.Join(outputDir, partition.PartitionFilename))
 	}
 
-<<<<<<< HEAD
-	err = buildCosiFile(outputDir, ic.outputImageFile, partitionMetadataOutput, ic.verityMetadata,
-		ic.partUuidToFstabEntry, ic.imageUuidStr, ic.osRelease, ic.osPackages, ic.cosiBootMetadata)
-=======
-	err = buildCosiFile(outputDir, outputImageFile, partitionMetadataOutput, verityMetadata,
-		partUuidToFstabEntry, imageUuidStr, osRelease, osPackages)
->>>>>>> 29effddf
+	err = buildCosiFile(buildDirAbs, outputDir, outputImageFile, partitionMetadataOutput, verityMetadata,
+		partUuidToFstabEntry, imageUuidStr, osRelease, osPackages, cosiBootMetadata)
 	if err != nil {
 		return fmt.Errorf("failed to build COSI file:\n%w", err)
 	}
@@ -73,7 +71,7 @@
 	return nil
 }
 
-func buildCosiFile(sourceDir string, outputFile string, partitions []outputPartitionMetadata,
+func buildCosiFile(buildDirAbs string, sourceDir string, outputFile string, partitions []outputPartitionMetadata,
 	verityMetadata []verityDeviceMetadata, partUuidToFstabEntry map[string]diskutils.FstabEntry,
 	imageUuidStr string, osRelease string, osPackages []OsPackage, cosiBootMetadata *CosiBootloader,
 ) error {
@@ -350,4 +348,154 @@
 
 	return packages, nil
 
+}
+
+func extractCosiBootMetadata(buildDirAbs string, imageConnection *ImageConnection) (*CosiBootloader, error) {
+	chrootDir := imageConnection.Chroot().RootDir()
+
+	// First check for systemd-boot loader entries
+	loaderEntryDir := filepath.Join(chrootDir, "boot", "loader", "entries")
+	if exists, err := file.DirExists(loaderEntryDir); err != nil {
+		return nil, fmt.Errorf("failed while checking if systemd-boot entry dir '%s' exists:\n%w", loaderEntryDir, err)
+	} else if exists {
+		entries, err := extractSystemdBootEntries(loaderEntryDir)
+		if err != nil {
+			return nil, fmt.Errorf("failed to extract systemd-boot entries:\n%w", err)
+		}
+		return &CosiBootloader{
+			Type:        BootloaderSystemdBoot,
+			SystemdBoot: &SystemDBoot{Entries: entries},
+		}, nil
+	}
+
+	// Next check for UKI files under EFI/Linux
+	efiDir := filepath.Join(chrootDir, "boot", "efi", "EFI", "Linux")
+	efiFiles, err := filepath.Glob(filepath.Join(efiDir, "*.efi"))
+	if err != nil {
+		return nil, fmt.Errorf("failed to scan UKI EFI files:\n%w", err)
+	}
+	if len(efiFiles) > 0 {
+		var entries []SystemDBootEntry
+		for _, efiPath := range efiFiles {
+			kernelVer, err := getKernelName(efiPath)
+			if err != nil {
+				return nil, fmt.Errorf("failed to get kernel version from UKI file %s:\n%w", efiPath, err)
+			}
+
+			cmdline, err := extractUkiCmdline(buildDirAbs, efiPath)
+			if err != nil {
+				return nil, fmt.Errorf("failed to get cmdline from UKI file %s:\n%w", efiPath, err)
+			}
+
+			entries = append(entries, SystemDBootEntry{
+				Type:    EntryTypeUKIStandalone,
+				Path:    strings.TrimPrefix(efiPath, chrootDir),
+				Kernel:  kernelVer,
+				Cmdline: cmdline,
+			})
+		}
+		return &CosiBootloader{
+			Type:        BootloaderSystemdBoot,
+			SystemdBoot: &SystemDBoot{Entries: entries},
+		}, nil
+	}
+
+	// Fall back to GRUB detection
+	if GrubConfigSupportExists(imageConnection.Chroot()) {
+		return &CosiBootloader{
+			Type:        BootloaderGrub,
+			SystemdBoot: nil,
+		}, nil
+	}
+
+	return nil, nil
+}
+
+func extractUkiCmdline(buildDirAbs string, ukiPath string) (string, error) {
+	cmdlinePath := filepath.Join(buildDirAbs, "tmp-cmdline.txt")
+	args := []string{
+		fmt.Sprintf("--dump-section=.cmdline=%s", cmdlinePath),
+		ukiPath,
+	}
+
+	stdout, stderr, err := shell.Execute("objcopy", args...)
+	if err != nil {
+		return "", fmt.Errorf("failed to extract .cmdline section from %s:\nstdout: %s\nstderr: %s\n%w", ukiPath, stdout, stderr, err)
+	}
+
+	cmdlineBytes, err := os.ReadFile(cmdlinePath)
+	if err != nil {
+		return "", fmt.Errorf("failed to read extracted .cmdline section from %s: %w", cmdlinePath, err)
+	}
+	cmdline := strings.TrimSpace(string(cmdlineBytes))
+	return cmdline, nil
+}
+
+func extractSystemdBootEntries(entryDir string) ([]SystemDBootEntry, error) {
+	files, err := os.ReadDir(entryDir)
+	if err != nil {
+		return nil, fmt.Errorf("failed to read directory %s: %w", entryDir, err)
+	}
+
+	var entries []SystemDBootEntry
+
+	for _, file := range files {
+		if file.IsDir() || !strings.HasSuffix(file.Name(), ".conf") {
+			continue
+		}
+
+		path := filepath.Join(entryDir, file.Name())
+		content, err := os.ReadFile(path)
+		if err != nil {
+			return nil, fmt.Errorf("failed to read %s: %w", path, err)
+		}
+
+		entry := SystemDBootEntry{Path: path}
+
+		lines := strings.Split(string(content), "\n")
+		for _, line := range lines {
+			line = strings.TrimSpace(line)
+			switch {
+			case strings.HasPrefix(line, "options"):
+				entry.Cmdline = strings.TrimSpace(strings.TrimPrefix(line, "options"))
+			case strings.HasPrefix(line, "linux"):
+				entry.Kernel = strings.TrimSpace(strings.TrimPrefix(line, "linux"))
+			case strings.HasPrefix(line, "uki"):
+				entry.Kernel = strings.TrimSpace(strings.TrimPrefix(line, "uki"))
+				entry.Type = EntryTypeUKIConfig
+			}
+		}
+
+		// Fallback for type if not set explicitly by "uki"
+		if entry.Type == "" {
+			if entry.Kernel != "" && strings.HasSuffix(entry.Kernel, ".efi") {
+				entry.Type = EntryTypeUKIConfig
+			} else if entry.Kernel != "" {
+				entry.Type = EntryTypeConfig
+			} else {
+				entry.Type = EntryTypeConfig // default fallback
+			}
+		}
+
+		entries = append(entries, entry)
+	}
+
+	return entries, nil
+}
+
+func GrubConfigSupportExists(installChroot safechroot.ChrootInterface) bool {
+	cfgPath := filepath.Join(installChroot.RootDir(), installutils.GrubCfgFile)
+	defPath := filepath.Join(installChroot.RootDir(), installutils.GrubDefFile)
+
+	cfgExists := false
+	if _, err := os.Stat(cfgPath); err == nil {
+		cfgExists = true
+	}
+
+	defExists := false
+	if _, err := os.Stat(defPath); err == nil {
+		defExists = true
+	}
+
+	return cfgExists && defExists
 }