// Copyright (c) Microsoft Corporation.
// Licensed under the MIT License.

package imagecustomizerlib

import (
	"context"
	"errors"
	"fmt"
	"os"
	"path/filepath"
	"slices"

	"github.com/microsoft/azure-linux-image-tools/toolkit/tools/imagecustomizerapi"
	"github.com/microsoft/azure-linux-image-tools/toolkit/tools/internal/file"
	"github.com/microsoft/azure-linux-image-tools/toolkit/tools/internal/randomization"
	"go.opentelemetry.io/otel"
)

var (
	// Validation errors
	ErrInputImageFileRequired               = NewImageCustomizerError("Validation:InputImageFileRequired", "input image file must be specified")
	ErrInvalidInputImageFileArg             = NewImageCustomizerError("Validation:InvalidInputImageFileArg", "invalid command-line option '--image-file'")
	ErrInputImageFileNotFile                = NewImageCustomizerError("Validation:InputImageFileNotFile", "input image file is not a file")
	ErrInvalidInputImageFileConfig          = NewImageCustomizerError("Validation:InvalidInputImageFileConfig", "invalid config file property 'input.image.path'")
	ErrInvalidAdditionalFilesSource         = NewImageCustomizerError("Validation:InvalidAdditionalFilesSource", "invalid additionalFiles source file")
	ErrAdditionalFilesSourceNotFile         = NewImageCustomizerError("Validation:AdditionalFilesSourceNotFile", "additionalFiles source file is not a file")
	ErrInvalidPostCustomizationScript       = NewImageCustomizerError("Validation:InvalidPostCustomizationScript", "invalid postCustomization script")
	ErrInvalidFinalizeScript                = NewImageCustomizerError("Validation:InvalidFinalizeScript", "invalid finalizeCustomization script")
	ErrScriptNotUnderConfigDir              = NewImageCustomizerError("Validation:ScriptNotUnderConfigDir", "script file is not under config directory")
	ErrScriptFileNotReadable                = NewImageCustomizerError("Validation:ScriptFileNotReadable", "couldn't read script file")
	ErrNoRpmSourcesSpecified                = NewImageCustomizerError("Validation:NoRpmSourcesSpecified", "have packages to install or update but no RPM sources were specified")
	ErrOutputImageFileRequired              = NewImageCustomizerError("Validation:OutputImageFileRequired", "output image file must be specified")
	ErrInvalidOutputImageFileArg            = NewImageCustomizerError("Validation:InvalidOutputImageFileArg", "invalid command-line option '--output-image-file'")
	ErrOutputImageFileIsDirectory           = NewImageCustomizerError("Validation:OutputImageFileIsDirectory", "output image file is a directory")
	ErrInvalidOutputImageFileConfig         = NewImageCustomizerError("Validation:InvalidOutputImageFileConfig", "invalid config file property 'output.image.path'")
	ErrOutputImageFormatRequired            = NewImageCustomizerError("Validation:OutputImageFormatRequired", "output image format must be specified")
	ErrInvalidUser                          = NewImageCustomizerError("Validation:InvalidUser", "invalid user")
	ErrInvalidSSHPublicKeyFile              = NewImageCustomizerError("Validation:InvalidSSHPublicKeyFile", "failed to find SSH public key file")
	ErrSSHPublicKeyNotFile                  = NewImageCustomizerError("Validation:SSHPublicKeyNotFile", "SSH public key path is not a file")
	ErrInvalidPackageSnapshotTime           = NewImageCustomizerError("Validation:InvalidPackageSnapshotTime", "invalid command-line option '--package-snapshot-time'")
	ErrUnsupportedFedoraFeature             = NewImageCustomizerError("Validation:UnsupportedFedoraFeature", "unsupported feature for Fedora images")
	ErrInvalidOutputSelinuxPolicyPathArg    = NewImageCustomizerError("Validation:InvalidOutputSelinuxPolicyPathArg", "invalid command-line option '--output-selinux-policy-path'")
	ErrOutputSelinuxPolicyPathIsFileArg     = NewImageCustomizerError("Validation:OutputSelinuxPolicyPathIsFileArg", "path exists but is not a directory")
	ErrInvalidOutputSelinuxPolicyPathConfig = NewImageCustomizerError("Validation:InvalidOutputSelinuxPolicyPathConfig", "invalid config file property 'output.selinuxPolicyPath'")
	ErrOutputSelinuxPolicyPathIsFileConfig  = NewImageCustomizerError("Validation:OutputSelinuxPolicyPathIsFileConfig", "path exists but is not a directory")
)

func ValidateConfig(ctx context.Context, baseConfigPath string, config *imagecustomizerapi.Config,
	newImage bool, options ImageCustomizerOptions,
) (*ResolvedConfig, error) {
	_, span := otel.GetTracerProvider().Tracer(OtelTracerName).Start(ctx, "validate_config")
	defer span.End()

	rc := &ResolvedConfig{
		BaseConfigPath: baseConfigPath,
		Config:         config,
		Options:        options,
	}

	err := options.IsValid()
	if err != nil {
		return nil, err
	}

	err = config.IsValid()
	if err != nil {
		return nil, err
	}

	err = options.verifyPreviewFeatures(config.PreviewFeatures)
	if err != nil {
		return nil, err
	}

	rc.ConfigChain, err = buildConfigChain(ctx, rc)
	if err != nil {
		return nil, err
	}

	rc.CustomizeOSPartitions = config.CustomizePartitions() ||
		config.OS != nil ||
		len(config.Scripts.PostCustomization) > 0 ||
		len(config.Scripts.FinalizeCustomization) > 0

	// Create a UUID for the image.
	rc.ImageUuid, rc.ImageUuidStr, err = randomization.CreateUuid()
	if err != nil {
		return nil, err
	}

	// Resolve build dir path.
	rc.BuildDirAbs, err = filepath.Abs(options.BuildDir)
	if err != nil {
		return nil, err
	}

	// Intermediate writeable image
	rc.RawImageFile = filepath.Join(rc.BuildDirAbs, BaseImageName)

	err = ValidateRpmSources(options.RpmsSources)
	if err != nil {
		return nil, err
	}

	if !newImage {
		rc.InputImage, err = validateInput(rc.ConfigChain, options.InputImageFile, options.InputImage)
		if err != nil {
			return nil, err
		}
	}

	err = validateIsoConfig(baseConfigPath, config.Iso)
	if err != nil {
		return nil, err
	}

	err = validateOsConfig(baseConfigPath, config.OS, options.RpmsSources, options.UseBaseImageRpmRepos)
	if err != nil {
		return nil, err
	}

	rc.Hostname = resolveHostname(rc.ConfigChain)

	err = validateScripts(baseConfigPath, &config.Scripts)
	if err != nil {
		return nil, err
	}

	rc.OutputImageFormat, err = validateOutputImageFormat(rc.ConfigChain, options.OutputImageFormat)
	if err != nil {
		return nil, err
	}

	rc.OutputImageFile, err = validateOutputImageFile(rc.ConfigChain, options.OutputImageFile, rc.OutputImageFormat)
	if err != nil {
		return nil, err
	}

	rc.OutputArtifacts = resolveOutputArtifacts(rc.ConfigChain)

<<<<<<< HEAD
=======
	rc.OutputSelinuxPolicyPath, err = validateOutputSelinuxPolicyPath(rc.ConfigChain, options.OutputSelinuxPolicyPath)
	if err != nil {
		return nil, err
	}

	rc.PackageSnapshotTime, err = validatePackageSnapshotTime(options.PackageSnapshotTime, config)
	if err != nil {
		return nil, err
	}

>>>>>>> 27479065
	return rc, nil
}

func ValidateConfigPostImageDownload(rc *ResolvedConfig) error {
	err := validateIsoPxeCustomization(rc)
	if err != nil {
		return err
	}

	return nil
}

func validateInput(configChain []*ConfigWithBasePath, inputImageFile string, inputImage string,
) (imagecustomizerapi.InputImage, error) {
	if inputImageFile != "" {
		if yes, err := file.IsFile(inputImageFile); err != nil {
			err = fmt.Errorf("%w (file='%s'):\n%w", ErrInvalidInputImageFileArg, inputImageFile, err)
			return imagecustomizerapi.InputImage{}, err
		} else if !yes {
			err = fmt.Errorf("%w (file='%s')", ErrInputImageFileNotFile, inputImageFile)
			return imagecustomizerapi.InputImage{}, err
		}

		return imagecustomizerapi.InputImage{
			Path: inputImageFile,
		}, nil
	}

	if inputImage != "" {
		inputImage, err := parseInputImage(inputImage)
		if err != nil {
			return imagecustomizerapi.InputImage{}, err
		}

		return inputImage, nil
	}

	// Resolve input image path
	for _, configWithBase := range slices.Backward(configChain) {
		if configWithBase.Config.Input.Image.Path != "" {
			inputImageAbsPath := file.GetAbsPathWithBase(
				configWithBase.BaseConfigPath,
				configWithBase.Config.Input.Image.Path,
			)

			// Validate the path
			if yes, err := file.IsFile(inputImageAbsPath); err != nil {
				err = fmt.Errorf("%w (path='%s'):\n%w", ErrInvalidInputImageFileConfig, configWithBase.Config.Input.Image.Path, err)
				return imagecustomizerapi.InputImage{}, err
			} else if !yes {
				err = fmt.Errorf("%w (path='%s')", ErrInputImageFileNotFile, configWithBase.Config.Input.Image.Path)
				return imagecustomizerapi.InputImage{}, err
			}

			return imagecustomizerapi.InputImage{
				Path: inputImageAbsPath,
			}, nil
		}

		if configWithBase.Config.Input.Image.Oci != nil {
			return imagecustomizerapi.InputImage{
				Oci: configWithBase.Config.Input.Image.Oci,
			}, nil
		}

		if configWithBase.Config.Input.Image.AzureLinux != nil {
			return imagecustomizerapi.InputImage{
				AzureLinux: configWithBase.Config.Input.Image.AzureLinux,
			}, nil
		}
	}

	return imagecustomizerapi.InputImage{}, ErrInputImageFileRequired
}

func validateAdditionalFiles(baseConfigPath string, additionalFiles imagecustomizerapi.AdditionalFileList) error {
	errs := []error(nil)
	for _, additionalFile := range additionalFiles {
		switch {
		case additionalFile.Source != "":
			sourceFileFullPath := file.GetAbsPathWithBase(baseConfigPath, additionalFile.Source)
			isFile, err := file.IsFile(sourceFileFullPath)
			if err != nil {
				errs = append(errs, fmt.Errorf("%w (source='%s'):\n%w", ErrInvalidAdditionalFilesSource, additionalFile.Source, err))
			}

			if !isFile {
				errs = append(errs, fmt.Errorf("%w (source='%s')", ErrAdditionalFilesSourceNotFile,
					additionalFile.Source))
			}
		}
	}

	return errors.Join(errs...)
}

func validateIsoConfig(baseConfigPath string, config *imagecustomizerapi.Iso) error {
	if config == nil {
		return nil
	}

	err := validateAdditionalFiles(baseConfigPath, config.AdditionalFiles)
	if err != nil {
		return err
	}

	return nil
}

func validateOsConfig(baseConfigPath string, config *imagecustomizerapi.OS,
	rpmsSources []string, useBaseImageRpmRepos bool,
) error {
	if config == nil {
		return nil
	}

	var err error

	err = validatePackageLists(baseConfigPath, config, rpmsSources, useBaseImageRpmRepos)
	if err != nil {
		return err
	}

	err = validateAdditionalFiles(baseConfigPath, config.AdditionalFiles)
	if err != nil {
		return err
	}

	err = validateUsers(baseConfigPath, config.Users)
	if err != nil {
		return err
	}

	return nil
}

func validateScripts(baseConfigPath string, scripts *imagecustomizerapi.Scripts) error {
	if scripts == nil {
		return nil
	}

	for i, script := range scripts.PostCustomization {
		err := validateScript(baseConfigPath, &script)
		if err != nil {
			return fmt.Errorf("%w (index=%d):\n%w", ErrInvalidPostCustomizationScript, i, err)
		}
	}

	for i, script := range scripts.FinalizeCustomization {
		err := validateScript(baseConfigPath, &script)
		if err != nil {
			return fmt.Errorf("%w (index=%d):\n%w", ErrInvalidFinalizeScript, i, err)
		}
	}

	return nil
}

func validateScript(baseConfigPath string, script *imagecustomizerapi.Script) error {
	if script.Path != "" {
		// Ensure that install scripts sit under the config file's parent directory.
		// This allows the install script to be run in the chroot environment by bind mounting the config directory.
		if !filepath.IsLocal(script.Path) {
			return fmt.Errorf("%w (script='%s', config='%s')", ErrScriptNotUnderConfigDir, script.Path, baseConfigPath)
		}

		fullPath := filepath.Join(baseConfigPath, script.Path)

		// Verify that the file exists.
		_, err := os.Stat(fullPath)
		if err != nil {
			return fmt.Errorf("%w (script='%s'):\n%w", ErrScriptFileNotReadable, script.Path, err)
		}
	}

	return nil
}

func validatePackageLists(baseConfigPath string, config *imagecustomizerapi.OS, rpmsSources []string,
	useBaseImageRpmRepos bool,
) error {
	if config == nil {
		return nil
	}

	allPackagesRemove, err := collectPackagesList(baseConfigPath, config.Packages.RemoveLists, config.Packages.Remove)
	if err != nil {
		return err
	}

	allPackagesInstall, err := collectPackagesList(baseConfigPath, config.Packages.InstallLists, config.Packages.Install)
	if err != nil {
		return err
	}

	allPackagesUpdate, err := collectPackagesList(baseConfigPath, config.Packages.UpdateLists, config.Packages.Update)
	if err != nil {
		return err
	}

	hasRpmSources := len(rpmsSources) > 0 || useBaseImageRpmRepos

	if !hasRpmSources {
		needRpmsSources := len(allPackagesInstall) > 0 || len(allPackagesUpdate) > 0 ||
			config.Packages.UpdateExistingPackages

		if needRpmsSources {
			return ErrNoRpmSourcesSpecified
		}
	}

	config.Packages.Remove = allPackagesRemove
	config.Packages.Install = allPackagesInstall
	config.Packages.Update = allPackagesUpdate

	config.Packages.RemoveLists = nil
	config.Packages.InstallLists = nil
	config.Packages.UpdateLists = nil

	return nil
}

func validateOutputImageFormat(configChain []*ConfigWithBasePath, cliOutputImageFormat imagecustomizerapi.ImageFormatType,
) (imagecustomizerapi.ImageFormatType, error) {
	if cliOutputImageFormat != "" {
		return cliOutputImageFormat, nil
	}

	// Resolve output image format
	for _, configWithBase := range slices.Backward(configChain) {
		if configWithBase.Config.Output.Image.Format != "" {
			return configWithBase.Config.Output.Image.Format, nil
		}
	}

	return "", ErrOutputImageFormatRequired
}

func validateOutputImageFile(configChain []*ConfigWithBasePath, cliOutputImageFile string,
	outputImageFormat imagecustomizerapi.ImageFormatType,
) (string, error) {
	if cliOutputImageFile != "" {
		if outputImageFormat != imagecustomizerapi.ImageFormatTypePxeDir {
			if isDir, err := file.DirExists(cliOutputImageFile); err != nil {
				return "", fmt.Errorf("%w (file='%s'):\n%w", ErrInvalidOutputImageFileArg, cliOutputImageFile, err)
			} else if isDir {
				return "", fmt.Errorf("%w (file='%s')", ErrOutputImageFileIsDirectory, cliOutputImageFile)
			}
		}
		return cliOutputImageFile, nil
	}

	// Resolve output image path
	for _, configWithBase := range slices.Backward(configChain) {
		if configWithBase.Config.Output.Image.Path != "" {
			outputImageFile := file.GetAbsPathWithBase(
				configWithBase.BaseConfigPath,
				configWithBase.Config.Output.Image.Path,
			)

			// PXE output format allows the output to be a directory
			if outputImageFormat != imagecustomizerapi.ImageFormatTypePxeDir {
				if isDir, err := file.DirExists(outputImageFile); err != nil {
					return "", fmt.Errorf("%w (file='%s'):\n%w", ErrInvalidOutputImageFileConfig,
						configWithBase.Config.Output.Image.Path, err)
				} else if isDir {
					return "", fmt.Errorf("%w (file='%s')", ErrOutputImageFileIsDirectory,
						configWithBase.Config.Output.Image.Path)
				}
			}

			return outputImageFile, nil
		}
	}

	return "", ErrOutputImageFileRequired
}

func validateUsers(baseConfigPath string, users []imagecustomizerapi.User) error {
	for _, user := range users {
		err := validateUser(baseConfigPath, user)
		if err != nil {
			return fmt.Errorf("%w (user='%s'):\n%w", ErrInvalidUser, user.Name, err)
		}
	}

	return nil
}

func validateUser(baseConfigPath string, user imagecustomizerapi.User) error {
	for _, path := range user.SSHPublicKeyPaths {
		absPath := file.GetAbsPathWithBase(baseConfigPath, path)
		isFile, err := file.IsFile(absPath)
		if err != nil {
			return fmt.Errorf("%w (path='%s'):\n%w", ErrInvalidSSHPublicKeyFile, path, err)
		}
		if !isFile {
			return fmt.Errorf("%w (path='%s')", ErrSSHPublicKeyNotFile, path)
		}
	}

	return nil
}

<<<<<<< HEAD
=======
func validateOutputSelinuxPolicyPath(configChain []*ConfigWithBasePath, cliOutputSelinuxPolicyPath string) (string, error) {
	// CLI parameter takes precedence.
	if cliOutputSelinuxPolicyPath != "" {
		if isDir, err := file.DirExists(cliOutputSelinuxPolicyPath); err != nil {
			return "", fmt.Errorf("%w (path='%s'):\n%w", ErrInvalidOutputSelinuxPolicyPathArg, cliOutputSelinuxPolicyPath, err)
		} else if !isDir {
			if fileExists, _ := file.PathExists(cliOutputSelinuxPolicyPath); fileExists {
				return "", fmt.Errorf("%w (path='%s')", ErrOutputSelinuxPolicyPathIsFileArg, cliOutputSelinuxPolicyPath)
			}
		}
		return cliOutputSelinuxPolicyPath, nil
	}

	// Resolve from config chain.
	for _, configWithBase := range slices.Backward(configChain) {
		if configWithBase.Config.Output.SelinuxPolicyPath != "" {
			outputSelinuxPolicyPath := file.GetAbsPathWithBase(
				configWithBase.BaseConfigPath,
				configWithBase.Config.Output.SelinuxPolicyPath,
			)

			if isDir, err := file.DirExists(outputSelinuxPolicyPath); err != nil {
				return "", fmt.Errorf("%w (path='%s'):\n%w", ErrInvalidOutputSelinuxPolicyPathConfig,
					configWithBase.Config.Output.SelinuxPolicyPath, err)
			} else if !isDir {
				if fileExists, _ := file.PathExists(outputSelinuxPolicyPath); fileExists {
					return "", fmt.Errorf("%w (path='%s')", ErrOutputSelinuxPolicyPathIsFileConfig,
						configWithBase.Config.Output.SelinuxPolicyPath)
				}
			}

			return outputSelinuxPolicyPath, nil
		}
	}

	// Empty string is valid, the feature is optional.
	return "", nil
}

func validatePackageSnapshotTime(cliSnapshotTime imagecustomizerapi.PackageSnapshotTime,
	config *imagecustomizerapi.Config,
) (imagecustomizerapi.PackageSnapshotTime, error) {
	snapshotTime := imagecustomizerapi.PackageSnapshotTime("")
	switch {
	case cliSnapshotTime != "":
		snapshotTime = cliSnapshotTime

	case config.OS != nil && config.OS.Packages.SnapshotTime != "":
		snapshotTime = config.OS.Packages.SnapshotTime
	}

	return snapshotTime, nil
}

>>>>>>> 27479065
func validateIsoPxeCustomization(rc *ResolvedConfig) error {
	if rc.InputIsIso() {
		// While re-creating a disk image from the iso is technically possible,
		// we are choosing to not implement it until there is a need.
		if !rc.OutputIsIso() && !rc.OutputIsPxe() {
			return fmt.Errorf("%w (output='%s', input='%s')", ErrCannotGenerateOutputFormat, rc.OutputImageFormat,
				rc.InputFileExt())
		}

		// While defining a storage configuration can work when the input image is
		// an iso, there is no obvious point of moving content between partitions
		// where all partitions get collapsed into the squashfs at the end.
		if rc.Config.CustomizePartitions() {
			return ErrCannotCustomizePartitionsOnIso
		}
	}

	return nil
}

func resolveOutputArtifacts(configChain []*ConfigWithBasePath) *imagecustomizerapi.Artifacts {
	var artifacts *imagecustomizerapi.Artifacts

	for _, configWithBase := range configChain {
		if configWithBase.Config.Output.Artifacts != nil {
			if artifacts == nil {
				artifacts = &imagecustomizerapi.Artifacts{}
			}

			// Artifacts path from current config overrides previous one
			if configWithBase.Config.Output.Artifacts.Path != "" {
				artifacts.Path = file.GetAbsPathWithBase(
					configWithBase.BaseConfigPath,
					configWithBase.Config.Output.Artifacts.Path,
				)
			}

			// Append items
			artifacts.Items = mergeOutputArtifactTypes(
				artifacts.Items,
				configWithBase.Config.Output.Artifacts.Items,
			)
		}
	}

	return artifacts
}

func mergeOutputArtifactTypes(base, current []imagecustomizerapi.OutputArtifactsItemType,
) []imagecustomizerapi.OutputArtifactsItemType {
	seen := make(map[imagecustomizerapi.OutputArtifactsItemType]bool)
	var merged []imagecustomizerapi.OutputArtifactsItemType

	// Add base items first
	for _, item := range base {
		if !seen[item] {
			merged = append(merged, item)
			seen[item] = true
		}
	}

	// Add current items
	for _, item := range current {
		if !seen[item] {
			merged = append(merged, item)
			seen[item] = true
		}
	}

	return merged
}

func resolveHostname(configChain []*ConfigWithBasePath) string {
	for _, configWithBase := range slices.Backward(configChain) {
		if configWithBase.Config.OS != nil && configWithBase.Config.OS.Hostname != "" {
			return configWithBase.Config.OS.Hostname
		}
	}

	return ""
}<|MERGE_RESOLUTION|>--- conflicted
+++ resolved
@@ -139,19 +139,11 @@
 
 	rc.OutputArtifacts = resolveOutputArtifacts(rc.ConfigChain)
 
-<<<<<<< HEAD
-=======
 	rc.OutputSelinuxPolicyPath, err = validateOutputSelinuxPolicyPath(rc.ConfigChain, options.OutputSelinuxPolicyPath)
 	if err != nil {
 		return nil, err
 	}
 
-	rc.PackageSnapshotTime, err = validatePackageSnapshotTime(options.PackageSnapshotTime, config)
-	if err != nil {
-		return nil, err
-	}
-
->>>>>>> 27479065
 	return rc, nil
 }
 
@@ -456,8 +448,6 @@
 	return nil
 }
 
-<<<<<<< HEAD
-=======
 func validateOutputSelinuxPolicyPath(configChain []*ConfigWithBasePath, cliOutputSelinuxPolicyPath string) (string, error) {
 	// CLI parameter takes precedence.
 	if cliOutputSelinuxPolicyPath != "" {
@@ -497,22 +487,6 @@
 	return "", nil
 }
 
-func validatePackageSnapshotTime(cliSnapshotTime imagecustomizerapi.PackageSnapshotTime,
-	config *imagecustomizerapi.Config,
-) (imagecustomizerapi.PackageSnapshotTime, error) {
-	snapshotTime := imagecustomizerapi.PackageSnapshotTime("")
-	switch {
-	case cliSnapshotTime != "":
-		snapshotTime = cliSnapshotTime
-
-	case config.OS != nil && config.OS.Packages.SnapshotTime != "":
-		snapshotTime = config.OS.Packages.SnapshotTime
-	}
-
-	return snapshotTime, nil
-}
-
->>>>>>> 27479065
 func validateIsoPxeCustomization(rc *ResolvedConfig) error {
 	if rc.InputIsIso() {
 		// While re-creating a disk image from the iso is technically possible,
