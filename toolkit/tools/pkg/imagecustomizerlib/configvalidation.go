--- conflicted
+++ resolved
@@ -54,11 +54,8 @@
 		Options:        options,
 	}
 
-<<<<<<< HEAD
 	ResolveBaseConfigs(ctx, rc)
 
-=======
->>>>>>> ef7aa7e0
 	err := options.IsValid()
 	if err != nil {
 		return nil, err
@@ -398,15 +395,6 @@
 		if !slices.Contains(config.PreviewFeatures, imagecustomizerapi.PreviewFeaturePackageSnapshotTime) {
 			return "", ErrPackageSnapshotPreviewRequired
 		}
-<<<<<<< HEAD
-
-		// snapshot time for fedora-42 images is not supported
-		if slices.Contains(config.PreviewFeatures, imagecustomizerapi.PreviewFeatureFedora42) {
-			return "", fmt.Errorf("%w\n'%s' feature is not supported with '%s' feature",
-				ErrUnsupportedFedoraFeature, imagecustomizerapi.PreviewFeaturePackageSnapshotTime, imagecustomizerapi.PreviewFeatureFedora42)
-		}
-=======
->>>>>>> ef7aa7e0
 	}
 
 	return snapshotTime, nil
