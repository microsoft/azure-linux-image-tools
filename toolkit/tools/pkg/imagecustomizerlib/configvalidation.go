--- conflicted
+++ resolved
@@ -13,7 +13,6 @@
 
 	"github.com/microsoft/azure-linux-image-tools/toolkit/tools/imagecustomizerapi"
 	"github.com/microsoft/azure-linux-image-tools/toolkit/tools/internal/file"
-	"github.com/microsoft/azure-linux-image-tools/toolkit/tools/internal/randomization"
 	"go.opentelemetry.io/otel"
 )
 
@@ -31,8 +30,9 @@
 	ErrScriptFileNotReadable          = NewImageCustomizerError("Validation:ScriptFileNotReadable", "couldn't read script file")
 	ErrNoRpmSourcesSpecified          = NewImageCustomizerError("Validation:NoRpmSourcesSpecified", "have packages to install or update but no RPM sources were specified")
 	ErrOutputImageFileRequired        = NewImageCustomizerError("Validation:OutputImageFileRequired", "output image file must be specified")
-	ErrInvalidOutputImageFile         = NewImageCustomizerError("Validation:InvalidOutputImageFile", "invalid image file path")
+	ErrInvalidOutputImageFileArg      = NewImageCustomizerError("Validation:InvalidOutputImageFileArg", "invalid command-line option '--output-image-file'")
 	ErrOutputImageFileIsDirectory     = NewImageCustomizerError("Validation:OutputImageFileIsDirectory", "output image file is a directory")
+	ErrInvalidOutputImageFileConfig   = NewImageCustomizerError("Validation:InvalidOutputImageFileConfig", "invalid config file property 'output.image.path'")
 	ErrOutputImageFormatRequired      = NewImageCustomizerError("Validation:OutputImageFormatRequired", "output image format must be specified")
 	ErrInvalidUser                    = NewImageCustomizerError("Validation:InvalidUser", "invalid user")
 	ErrInvalidSSHPublicKeyFile        = NewImageCustomizerError("Validation:InvalidSSHPublicKeyFile", "failed to find SSH public key file")
@@ -41,148 +41,78 @@
 	ErrUnsupportedFedoraFeature       = NewImageCustomizerError("Validation:UnsupportedFedoraFeature", "unsupported feature for Fedora images")
 )
 
-func ValidateConfig(ctx context.Context, baseConfigPath string, config *imagecustomizerapi.Config,
-	newImage bool, options ImageCustomizerOptions,
-) (*ResolvedConfig, error) {
-	var err error
-
+func ValidateConfig(ctx context.Context, baseConfigPath string, config *imagecustomizerapi.Config, newImage bool,
+	options ImageCustomizerOptions,
+) error {
 	_, span := otel.GetTracerProvider().Tracer(OtelTracerName).Start(ctx, "validate_config")
 	defer span.End()
 
-<<<<<<< HEAD
-	rc, err := ResolveBaseConfigs(ctx, config, baseConfigPath, options)
-=======
 	err := options.IsValid()
 	if err != nil {
 		return err
 	}
 
 	err = config.IsValid()
->>>>>>> ed280236
-	if err != nil {
-		return nil, fmt.Errorf("failed to resolve base configs:\n%w", err)
-	}
-
-	config = rc.Config
-	options = rc.Options
-
-	err = options.IsValid()
-	if err != nil {
-		return nil, err
-	}
-
-	err = config.IsValid()
-	if err != nil {
-		return nil, err
-	}
-
-	rc.CustomizeOSPartitions = config.CustomizePartitions() ||
-		config.OS != nil ||
-		len(config.Scripts.PostCustomization) > 0 ||
-		len(config.Scripts.FinalizeCustomization) > 0
-
-	// Create a UUID for the image.
-	rc.ImageUuid, rc.ImageUuidStr, err = randomization.CreateUuid()
-	if err != nil {
-		return nil, err
-	}
-
-	// Resolve build dir path.
-	rc.BuildDirAbs, err = filepath.Abs(options.BuildDir)
-	if err != nil {
-		return nil, err
-	}
-
-	// Intermediate writeable image
-	rc.RawImageFile = filepath.Join(rc.BuildDirAbs, BaseImageName)
-
-	err = ValidateRpmSources(options.RpmsSources)
-	if err != nil {
-		return nil, err
+	if err != nil {
+		return err
 	}
 
 	if !newImage {
-		rc.InputImageFile, err = validateInput(baseConfigPath, config.Input, options.InputImageFile)
-		if err != nil {
-			return nil, err
+		err = validateInput(baseConfigPath, config.Input, options.InputImageFile)
+		if err != nil {
+			return err
 		}
 	}
 
 	err = validateIsoConfig(baseConfigPath, config.Iso)
 	if err != nil {
-		return nil, err
+		return err
 	}
 
 	err = validateOsConfig(baseConfigPath, config.OS, options.RpmsSources, options.UseBaseImageRpmRepos)
 	if err != nil {
-		return nil, err
+		return err
 	}
 
 	err = validateScripts(baseConfigPath, &config.Scripts)
 	if err != nil {
-		return nil, err
-	}
-
-	rc.OutputImageFormat, rc.OutputImageFile, err = validateOutput(baseConfigPath,
-		config.Output, options.OutputImageFile, options.OutputImageFormat)
-	if err != nil {
-		return nil, err
-	}
-
-	rc.PackageSnapshotTime, err = validatePackageSnapshotTime(options.PackageSnapshotTime, config)
-	if err != nil {
-		return nil, err
-	}
-
-<<<<<<< HEAD
-	err = validateIsoPxeCustomization(rc)
-	if err != nil {
-		return nil, err
-	}
-
-	return rc, nil
-}
-
-func validateInput(baseConfigPath string, input imagecustomizerapi.Input, inputImageFile string) (string, error) {
-=======
+		return err
+	}
+
+	err = validateOutput(baseConfigPath, config.Output, options.OutputImageFile, options.OutputImageFormat)
+	if err != nil {
+		return err
+	}
+
+	if err := validateSnapshotTimeInput(options.PackageSnapshotTime, config.PreviewFeatures); err != nil {
+		return err
+	}
+
 	return nil
 }
 
 func validateInput(baseConfigPath string, input imagecustomizerapi.Input, inputImageFile string) error {
->>>>>>> ed280236
 	switch {
 	case inputImageFile != "":
 		if yes, err := file.IsFile(inputImageFile); err != nil {
-			return "", fmt.Errorf("%w (file='%s'):\n%w", ErrInvalidInputImageFileArg, inputImageFile, err)
+			return fmt.Errorf("%w (file='%s'):\n%w", ErrInvalidInputImageFileArg, inputImageFile, err)
 		} else if !yes {
-			return "", fmt.Errorf("%w (file='%s')", ErrInputImageFileNotFile, inputImageFile)
-		}
-
-<<<<<<< HEAD
-		return inputImageFile, nil
-
-=======
->>>>>>> ed280236
+			return fmt.Errorf("%w (file='%s')", ErrInputImageFileNotFile, inputImageFile)
+		}
+
 	case input.Image.Path != "":
 		inputImageAbsPath := file.GetAbsPathWithBase(baseConfigPath, input.Image.Path)
 		if yes, err := file.IsFile(inputImageAbsPath); err != nil {
-			return "", fmt.Errorf("%w (path='%s'):\n%w", ErrInvalidInputImageFileConfig, input.Image.Path, err)
+			return fmt.Errorf("%w (path='%s'):\n%w", ErrInvalidInputImageFileConfig, input.Image.Path, err)
 		} else if !yes {
-			return "", fmt.Errorf("%w (path='%s')", ErrInputImageFileNotFile, input.Image.Path)
-		}
-<<<<<<< HEAD
-=======
+			return fmt.Errorf("%w (path='%s')", ErrInputImageFileNotFile, input.Image.Path)
+		}
 
 	default:
 		return ErrInputImageFileRequired
 	}
->>>>>>> ed280236
-
-		return inputImageAbsPath, nil
-
-	default:
-		return "", ErrInputImageFileRequired
-	}
+
+	return nil
 }
 
 func validateAdditionalFiles(baseConfigPath string, additionalFiles imagecustomizerapi.AdditionalFileList) error {
@@ -334,11 +264,7 @@
 
 func validateOutput(baseConfigPath string, output imagecustomizerapi.Output, cliOutputImageFile string,
 	cliOutputImageFormat imagecustomizerapi.ImageFormatType,
-<<<<<<< HEAD
-) (imagecustomizerapi.ImageFormatType, string, error) {
-=======
-) error {
->>>>>>> ed280236
+) error {
 	outputImageFormat := imagecustomizerapi.ImageFormatTypeNone
 	switch {
 	case cliOutputImageFormat != "":
@@ -348,30 +274,6 @@
 		outputImageFormat = output.Image.Format
 
 	default:
-<<<<<<< HEAD
-		return "", "", ErrOutputImageFormatRequired
-	}
-
-	outputImageFile := ""
-	switch {
-	case cliOutputImageFile != "":
-		outputImageFile = cliOutputImageFile
-
-	case output.Image.Path != "":
-		outputImageFile = file.GetAbsPathWithBase(baseConfigPath, output.Image.Path)
-
-	default:
-		return "", "", ErrOutputImageFileRequired
-	}
-
-	// PXE output format allows the output to be a directory.
-	if outputImageFormat != imagecustomizerapi.ImageFormatTypePxeDir {
-		if isDir, err := file.DirExists(outputImageFile); err != nil {
-			return "", "", fmt.Errorf("%w (file='%s'):\n%w", ErrInvalidOutputImageFile, outputImageFile, err)
-		} else if isDir {
-			return "", "", fmt.Errorf("%w (file='%s')", ErrOutputImageFileIsDirectory, outputImageFile)
-		}
-=======
 		return ErrOutputImageFormatRequired
 	}
 
@@ -399,10 +301,9 @@
 
 	default:
 		return ErrOutputImageFileRequired
->>>>>>> ed280236
-	}
-
-	return outputImageFormat, outputImageFile, nil
+	}
+
+	return nil
 }
 
 func validateUsers(baseConfigPath string, users []imagecustomizerapi.User) error {
@@ -431,60 +332,18 @@
 	return nil
 }
 
-<<<<<<< HEAD
-func validatePackageSnapshotTime(cliSnapshotTime imagecustomizerapi.PackageSnapshotTime,
-	config *imagecustomizerapi.Config,
-) (imagecustomizerapi.PackageSnapshotTime, error) {
-	snapshotTime := imagecustomizerapi.PackageSnapshotTime("")
-	switch {
-	case cliSnapshotTime != "":
-		snapshotTime = cliSnapshotTime
-
-	case config.OS != nil && config.OS.Packages.SnapshotTime != "":
-		snapshotTime = config.OS.Packages.SnapshotTime
-=======
 func validateSnapshotTimeInput(snapshotTime imagecustomizerapi.PackageSnapshotTime,
 	previewFeatures []imagecustomizerapi.PreviewFeature,
 ) error {
 	if snapshotTime != "" && !slices.Contains(previewFeatures, imagecustomizerapi.PreviewFeaturePackageSnapshotTime) {
 		return ErrPackageSnapshotPreviewRequired
->>>>>>> ed280236
-	}
-
-	if snapshotTime != "" {
-		if !slices.Contains(config.PreviewFeatures, imagecustomizerapi.PreviewFeaturePackageSnapshotTime) {
-			return "", ErrPackageSnapshotPreviewRequired
-		}
-
-		// snapshot time for fedora-42 images is not supported
-		if slices.Contains(config.PreviewFeatures, imagecustomizerapi.PreviewFeatureFedora42) {
-			return "", fmt.Errorf("%w\n'%s' feature is not supported with '%s' feature",
-				ErrUnsupportedFedoraFeature, imagecustomizerapi.PreviewFeaturePackageSnapshotTime, imagecustomizerapi.PreviewFeatureFedora42)
-		}
-	}
-
-<<<<<<< HEAD
-	return snapshotTime, nil
-}
-
-func validateIsoPxeCustomization(rc *ResolvedConfig) error {
-	if rc.InputIsIso() {
-		// While re-creating a disk image from the iso is technically possible,
-		// we are choosing to not implement it until there is a need.
-		if !rc.OutputIsIso() && !rc.OutputIsPxe() {
-			return fmt.Errorf("%w (output='%s', input='%s')", ErrCannotGenerateOutputFormat, rc.OutputImageFormat,
-				rc.InputFileExt())
-		}
-
-		// While defining a storage configuration can work when the input image is
-		// an iso, there is no obvious point of moving content between partitions
-		// where all partitions get collapsed into the squashfs at the end.
-		if rc.Config.CustomizePartitions() {
-			return ErrCannotCustomizePartitionsOnIso
-		}
-	}
-
-=======
->>>>>>> ed280236
+	}
+
+	// snapshot time for fedora-42 images is not supported
+	if slices.Contains(previewFeatures, imagecustomizerapi.PreviewFeatureFedora42) {
+		return fmt.Errorf("%w\n'%s' feature is not supported with '%s' feature",
+			ErrUnsupportedFedoraFeature, imagecustomizerapi.PreviewFeaturePackageSnapshotTime, imagecustomizerapi.PreviewFeatureFedora42)
+	}
+
 	return nil
 }