// Copyright (c) Microsoft Corporation.
// Licensed under the MIT License.

package imagecustomizerlib

import (
	"bytes"
	"encoding/binary"
	"fmt"
	"os"
	"path/filepath"
	"regexp"
	"testing"

	"github.com/microsoft/azurelinux/toolkit/tools/imagecustomizerapi"
	"github.com/microsoft/azurelinux/toolkit/tools/imagegen/diskutils"
	"github.com/microsoft/azurelinux/toolkit/tools/imagegen/installutils"
	"github.com/microsoft/azurelinux/toolkit/tools/internal/safechroot"
	"github.com/stretchr/testify/assert"
)

const (
	testImageRootDirName = "testimageroot"
)

var (
	coreEfiMountPoints = []mountPoint{
		{
			PartitionNum:   2,
			Path:           "/",
			FileSystemType: "ext4",
		},
		{
			PartitionNum:   1,
			Path:           "/boot/efi",
			FileSystemType: "vfat",
		},
	}

	coreLegacyMountPoints = []mountPoint{
		{
			PartitionNum:   2,
			Path:           "/",
			FileSystemType: "ext4",
		},
	}
)

func TestCustomizeImageEmptyConfig(t *testing.T) {
	var err error

	baseImage := checkSkipForCustomizeImage(t, baseImageTypeCoreEfi, baseImageVersionDefault)

	buildDir := filepath.Join(tmpDir, "TestCustomizeImageEmptyConfig")
	outImageFilePath := filepath.Join(buildDir, "image.vhd")

	// Customize image.
	err = CustomizeImage(buildDir, buildDir, &imagecustomizerapi.Config{}, baseImage, nil, outImageFilePath,
		"vhd",
		"" /*outputPXEArtifactsDir*/, false /*useBaseImageRpmRepos*/)
	if !assert.NoError(t, err) {
		return
	}

	// Check output file type.
	checkFileType(t, outImageFilePath, "vhd")
}

func TestCustomizeImageVhd(t *testing.T) {
	baseImage := checkSkipForCustomizeImage(t, baseImageTypeCoreEfi, baseImageVersionDefault)

	testTmpDir := filepath.Join(tmpDir, "TestCustomizeImageVhd")
	buildDir := filepath.Join(testTmpDir, "build")
	partitionsConfigFile := filepath.Join(testDir, "partitions-config.yaml")
	noChangeConfigFile := filepath.Join(testDir, "partitions-config.yaml")
	vhdImageFilePath := filepath.Join(testTmpDir, "image1.vhd")
	vhdFixedImageFilePath := filepath.Join(testTmpDir, "image2.vhd")
	vhdxImageFilePath := filepath.Join(testTmpDir, "image3.vhdx")

	// Customize image to vhd.
	err := CustomizeImageWithConfigFile(buildDir, partitionsConfigFile, baseImage, nil, vhdImageFilePath,
		"vhd", "" /*outputPXEArtifactsDir*/, false /*useBaseImageRpmRepos*/)
	if !assert.NoError(t, err) {
		return
	}

	fileType, err := getImageFileType(vhdImageFilePath)
	assert.NoError(t, err)
	assert.Equal(t, "vhd", fileType)

	imageInfo, err := getImageFileInfo(vhdImageFilePath)
	assert.NoError(t, err)
	assert.Equal(t, "vpc", imageInfo.Format)
	assert.Equal(t, int64(4*diskutils.GiB), imageInfo.VirtualSize)

	// Customize image to vhd-fixed.
	err = CustomizeImageWithConfigFile(buildDir, noChangeConfigFile, vhdImageFilePath, nil, vhdFixedImageFilePath,
		"vhd-fixed", "" /*outputPXEArtifactsDir*/, false /*useBaseImageRpmRepos*/)
	if !assert.NoError(t, err) {
		return
	}

	fileType, err = getImageFileType(vhdFixedImageFilePath)
	assert.NoError(t, err)
	assert.Equal(t, "vhd-fixed", fileType)

	// qemu-img info detects fixed-length VHDs as raw images.
	// So, subtract VHD footer from disk size.
	imageInfo, err = getImageFileInfo(vhdFixedImageFilePath)
	assert.NoError(t, err)
	assert.Equal(t, "raw", imageInfo.Format)
	assert.Equal(t, int64(4*diskutils.GiB), imageInfo.VirtualSize-512)

	// Customize image to vhdx.
	err = CustomizeImageWithConfigFile(buildDir, noChangeConfigFile, vhdFixedImageFilePath, nil, vhdxImageFilePath,
		"vhdx", "" /*outputPXEArtifactsDir*/, false /*useBaseImageRpmRepos*/)
	if !assert.NoError(t, err) {
		return
	}

	fileType, err = getImageFileType(vhdxImageFilePath)
	assert.NoError(t, err)
	assert.Equal(t, "vhdx", fileType)

	imageInfo, err = getImageFileInfo(vhdxImageFilePath)
	assert.NoError(t, err)
	assert.Equal(t, "vhdx", imageInfo.Format)
	assert.Equal(t, int64(4*diskutils.GiB), imageInfo.VirtualSize)
}

func connectToCoreEfiImage(buildDir string, imageFilePath string) (*ImageConnection, error) {
	return connectToImage(buildDir, imageFilePath, false /*includeDefaultMounts*/, coreEfiMountPoints)
}

type mountPoint struct {
	PartitionNum   int
	Path           string
	FileSystemType string
	Flags          uintptr
}

func connectToImage(buildDir string, imageFilePath string, includeDefaultMounts bool, mounts []mountPoint,
) (*ImageConnection, error) {
	imageConnection := NewImageConnection()
	err := imageConnection.ConnectLoopback(imageFilePath)
	if err != nil {
		imageConnection.Close()
		return nil, err
	}

	rootDir := filepath.Join(buildDir, testImageRootDirName)

	mountPoints := []*safechroot.MountPoint(nil)
	for _, mount := range mounts {
		devPath := partitionDevPath(imageConnection, mount.PartitionNum)

		var mountPoint *safechroot.MountPoint
		if mount.Path == "/" {
			mountPoint = safechroot.NewPreDefaultsMountPoint(devPath, mount.Path, mount.FileSystemType, mount.Flags,
				"")
		} else {
			mountPoint = safechroot.NewMountPoint(devPath, mount.Path, mount.FileSystemType, mount.Flags, "")
		}

		mountPoints = append(mountPoints, mountPoint)
	}

	err = imageConnection.ConnectChroot(rootDir, false, []string{}, mountPoints, includeDefaultMounts)
	if err != nil {
		imageConnection.Close()
		return nil, err
	}

	return imageConnection, nil
}

func partitionDevPath(imageConnection *ImageConnection, partitionNum int) string {
	devPath := fmt.Sprintf("%sp%d", imageConnection.Loopback().DevicePath(), partitionNum)
	return devPath
}

func TestValidateConfigValidAdditionalFiles(t *testing.T) {
	err := validateConfig(testDir, &imagecustomizerapi.Config{
		OS: &imagecustomizerapi.OS{
			AdditionalFiles: imagecustomizerapi.AdditionalFileList{
				{
					Source:      "files/a.txt",
					Destination: "/a.txt",
				},
			},
		},
	}, nil, "./out/image.vhdx", true)
	assert.NoError(t, err)
}

func TestValidateConfigMissingAdditionalFiles(t *testing.T) {
	err := validateConfig(testDir, &imagecustomizerapi.Config{
		OS: &imagecustomizerapi.OS{
			AdditionalFiles: imagecustomizerapi.AdditionalFileList{
				{
					Source:      "files/missing_a.txt",
					Destination: "/a.txt",
				},
			},
		},
	}, nil, "./out/image.vhdx", true)
	assert.Error(t, err)
}

func TestValidateConfigdditionalFilesIsDir(t *testing.T) {
	err := validateConfig(testDir, &imagecustomizerapi.Config{
		OS: &imagecustomizerapi.OS{
			AdditionalFiles: imagecustomizerapi.AdditionalFileList{
				{
					Source:      "files",
					Destination: "/a.txt",
				},
			},
		},
	}, nil, "./out/image.vhdx", true)
	assert.Error(t, err)
}

func TestValidateConfigScript(t *testing.T) {
	err := validateScripts(testDir, &imagecustomizerapi.Scripts{
		PostCustomization: []imagecustomizerapi.Script{
			{
				Path: "scripts/postcustomizationscript.sh",
			},
		},
		FinalizeCustomization: []imagecustomizerapi.Script{
			{
				Path: "scripts/finalizecustomizationscript.sh",
			},
		},
	})
	assert.NoError(t, err)
}

func TestValidateConfigScriptNonLocalFile(t *testing.T) {
	err := validateScripts(testDir, &imagecustomizerapi.Scripts{
		FinalizeCustomization: []imagecustomizerapi.Script{
			{
				Path: "../a.sh",
			},
		},
	})
	assert.Error(t, err)
}

func TestValidateConfig_CallsValidateOutput(t *testing.T) {
	config := &imagecustomizerapi.Config{}

	// Test that the output is being validated in validateConfig by
	// triggering an error in validateOutput.
	err := validateConfig(testDir, config, nil, "", true)
	assert.Error(t, err)
	assert.ErrorContains(t, err, "output image file must be specified")
}

func TestValidateOutput_AcceptsValidPaths(t *testing.T) {
	config := &imagecustomizerapi.Config{}

	// The output image file is not specified in the config, but is
	// specified as an argument, so it should not return an error.
	err := validateConfig(testDir, config, nil, "./out/image.vhdx", true)
	assert.NoError(t, err)

	config.Output.Image.Path = "./out/image.vhdx"

	// The output image file is specified in both the config and as an
	// argument, so it should not return an error.
	err = validateConfig(testDir, config, nil, "./out/image.vhdx", true)
	assert.NoError(t, err)

	// The output image file is still specified in the config, but not as
	// an argument, so it should still not return an error.
	err = validateConfig(testDir, config, nil, "", true)
	assert.NoError(t, err)
}

func TestCustomizeImageKernelCommandLineAdd(t *testing.T) {
	var err error

	baseImage := checkSkipForCustomizeImage(t, baseImageTypeCoreEfi, baseImageVersionDefault)

	buildDir := filepath.Join(tmpDir, "TestCustomizeImageKernelCommandLine")
	outImageFilePath := filepath.Join(buildDir, "image.vhd")

	// Customize image.
	config := &imagecustomizerapi.Config{
		OS: &imagecustomizerapi.OS{
			KernelCommandLine: imagecustomizerapi.KernelCommandLine{
				ExtraCommandLine: []string{"console=tty0", "console=ttyS0"},
			},
		},
	}

	err = CustomizeImage(buildDir, buildDir, config, baseImage, nil, outImageFilePath, "raw",
		"" /*outputPXEArtifactsDir*/, false /*useBaseImageRpmRepos*/)
	if !assert.NoError(t, err) {
		return
	}

	// Mount the output disk image so that its contents can be checked.
	imageConnection, err := connectToCoreEfiImage(buildDir, outImageFilePath)
	if !assert.NoError(t, err) {
		return
	}
	defer imageConnection.Close()

	// Read the grub.cfg file.
	grub2ConfigFilePath := filepath.Join(imageConnection.Chroot().RootDir(), installutils.GrubCfgFile)

	grub2ConfigFile, err := os.ReadFile(grub2ConfigFilePath)
	if !assert.NoError(t, err) {
		return
	}

	t.Logf("%s", grub2ConfigFile)

	linuxCommandLineRegex, err := regexp.Compile(`linux .* console=tty0 console=ttyS0 `)
	if !assert.NoError(t, err) {
		return
	}

	assert.True(t, linuxCommandLineRegex.Match(grub2ConfigFile))
}

func TestCustomizeImage_OutputImageFileSelection(t *testing.T) {
	baseImage := checkSkipForCustomizeImage(t, baseImageTypeCoreEfi, baseImageVersionDefault)

	buildDir := filepath.Join(tmpDir, "TestCustomizeImage_OutputImageFileSelection")
	outImageFilePathFromConfig := filepath.Join(buildDir, "image-from-config.vhd")
	outputImageFilePathFromArgs := filepath.Join(buildDir, "image-from-args.vhd")

	// Pass the output image file only through the config.
	config := &imagecustomizerapi.Config{
		OS: &imagecustomizerapi.OS{
			KernelCommandLine: imagecustomizerapi.KernelCommandLine{
				ExtraCommandLine: []string{"console=tty0", "console=ttyS0"},
			},
		},
		Output: imagecustomizerapi.Output{
			Image: imagecustomizerapi.OutputImage{
				Path: outImageFilePathFromConfig,
			},
		},
	}
	err := CustomizeImage(buildDir, buildDir, config, baseImage, nil, "", "raw",
		"" /*outputPXEArtifactsDir*/, false /*useBaseImageRpmRepos*/)
	assert.NoError(t, err)
	assert.FileExists(t, outImageFilePathFromConfig)

	// Clean up previous test.
	err = os.Remove(outImageFilePathFromConfig)
	assert.NoError(t, err)

	// Pass the output image file only through the argument.
<<<<<<< HEAD
	config.Output.Path = ""
	err = CustomizeImage(buildDir, buildDir, config, baseImage, nil, outputImageFilePathFromArgs, "raw",
		"" /*outputPXEArtifactsDir*/, false /*useBaseImageRpmRepos*/)
=======
	config.Output.Image.Path = ""
	err = CustomizeImage(buildDir, buildDir, config, baseImage, nil, outputImageFilePathFromArgs, "raw", "",
		"" /*outputPXEArtifactsDir*/, false /*useBaseImageRpmRepos*/, false /*enableShrinkFilesystems*/)
>>>>>>> 8020bdde
	assert.NoError(t, err)
	assert.NoFileExists(t, outImageFilePathFromConfig)
	assert.FileExists(t, outputImageFilePathFromArgs)

	// Clean up previous test.
	err = os.Remove(outputImageFilePathFromArgs)
	assert.NoError(t, err)

	// Pass the output image file through both the config and the argument.
<<<<<<< HEAD
	config.Output.Path = outImageFilePathFromConfig
	err = CustomizeImage(buildDir, buildDir, config, baseImage, nil, outputImageFilePathFromArgs, "raw",
		"" /*outputPXEArtifactsDir*/, false /*useBaseImageRpmRepos*/)
=======
	config.Output.Image.Path = outImageFilePathFromConfig
	err = CustomizeImage(buildDir, buildDir, config, baseImage, nil, outputImageFilePathFromArgs, "raw", "",
		"" /*outputPXEArtifactsDir*/, false /*useBaseImageRpmRepos*/, false /*enableShrinkFilesystems*/)
>>>>>>> 8020bdde
	assert.NoError(t, err)
	assert.NoFileExists(t, outImageFilePathFromConfig)
	assert.FileExists(t, outputImageFilePathFromArgs)
}

func TestCreateImageCustomizerParameters_OutputImageFileSelection(t *testing.T) {
	buildDir := filepath.Join(tmpDir, "TestCreateImageCustomizerParameters_OutputImageFileSelection")
	outImageFilePathAsArg := filepath.Join(buildDir, "image-from-arg.vhd")
	outImageFilePathAsConfig := filepath.Join(buildDir, "image-from-config.vhd")

	inputImageFile := "./in/image.vhd"
	configPath := "config.yaml"
	config := &imagecustomizerapi.Config{}
	useBaseImageRpmRepos := false
	rpmsSources := []string{}
	outputImageFormat := "raw"
	outputImageFile := ""
	outputPXEArtifactsDir := ""

	// The output image file is not specified in the config or as an
	// argument, so the output image file will be empty.
	ic, err := createImageCustomizerParameters(buildDir, inputImageFile, configPath, config, useBaseImageRpmRepos,
		rpmsSources, outputImageFormat, outputImageFile,
		outputPXEArtifactsDir)
	assert.NoError(t, err)
	assert.Equal(t, ic.outputImageFile, "")

	// Pass the output image file only in the config.
	config.Output.Image.Path = outImageFilePathAsConfig

	// The output image file should be set to the value in the config.
	ic, err = createImageCustomizerParameters(buildDir, inputImageFile, configPath, config, useBaseImageRpmRepos,
		rpmsSources, outputImageFormat, outputImageFile,
		outputPXEArtifactsDir)
	assert.NoError(t, err)
	assert.Equal(t, ic.outputImageFile, outImageFilePathAsConfig)
	assert.Equal(t, ic.outputImageBase, "image-from-config")
	assert.Equal(t, ic.outputImageDir, buildDir)

	// Pass the output image file only as an argument.
	config.Output.Image.Path = ""
	outputImageFile = outImageFilePathAsArg

	// The output image file should be set to the value passed as an argument.
	ic, err = createImageCustomizerParameters(buildDir, inputImageFile, configPath, config, useBaseImageRpmRepos,
		rpmsSources, outputImageFormat, outputImageFile,
		outputPXEArtifactsDir)
	assert.NoError(t, err)
	assert.Equal(t, ic.outputImageFile, outImageFilePathAsArg)
	assert.Equal(t, ic.outputImageBase, "image-from-arg")
	assert.Equal(t, ic.outputImageDir, buildDir)

	// Pass the output image file in both the config and as an argument.
	config.Output.Image.Path = outImageFilePathAsConfig
	outputImageFile = outImageFilePathAsArg

	// The output image file should be set to the value passed as an
	// argument.
	ic, err = createImageCustomizerParameters(buildDir, inputImageFile, configPath, config, useBaseImageRpmRepos,
		rpmsSources, outputImageFormat, outputImageFile,
		outputPXEArtifactsDir)
	assert.NoError(t, err)
	assert.Equal(t, ic.outputImageFile, outImageFilePathAsArg)
	assert.Equal(t, ic.outputImageBase, "image-from-arg")
	assert.Equal(t, ic.outputImageDir, buildDir)
}

func checkFileType(t *testing.T, filePath string, expectedFileType string) {
	fileType, err := getImageFileType(filePath)
	assert.NoError(t, err)
	assert.Equal(t, expectedFileType, fileType)
}

func getImageFileType(filePath string) (string, error) {
	file, err := os.OpenFile(filePath, os.O_RDONLY, 0)
	if err != nil {
		return "", err
	}
	defer file.Close()

	stat, err := file.Stat()
	if err != nil {
		return "", err
	}

	firstBytes := make([]byte, 512)
	firstBytesCount, err := file.Read(firstBytes)
	if err != nil {
		return "", err
	}

	lastBytes := make([]byte, 512)
	lastBytesCount, err := file.ReadAt(lastBytes, max(0, stat.Size()-512))
	if err != nil {
		return "", err
	}

	switch {
	case firstBytesCount >= 8 && bytes.Equal(firstBytes[:8], []byte("conectix")):
		return "vhd", nil

	case firstBytesCount >= 8 && bytes.Equal(firstBytes[:8], []byte("vhdxfile")):
		return "vhdx", nil

	case isZstFile(firstBytes):
		return "zst", nil

	// Check for the MBR signature (which exists even on GPT formatted drives).
	case firstBytesCount >= 512 && bytes.Equal(firstBytes[510:512], []byte{0x55, 0xAA}):
		switch {
		case lastBytesCount >= 512 && bytes.Equal(lastBytes[:8], []byte("conectix")):
			return "vhd-fixed", nil

		default:
			return "raw", nil
		}

	default:
		return "", fmt.Errorf("unknown file type: %s", filePath)
	}
}

func isZstFile(firstBytes []byte) bool {
	if len(firstBytes) < 4 {
		return false
	}

	magicNumber := binary.LittleEndian.Uint32(firstBytes[:4])

	// 0xFD2FB528 is a zst frame.
	// 0x184D2A50-0x184D2A5F are skippable ztd frames.
	return magicNumber == 0xFD2FB528 || (magicNumber >= 0x184D2A50 && magicNumber <= 0x184D2A5F)
}<|MERGE_RESOLUTION|>--- conflicted
+++ resolved
@@ -357,15 +357,10 @@
 	assert.NoError(t, err)
 
 	// Pass the output image file only through the argument.
-<<<<<<< HEAD
-	config.Output.Path = ""
+	config.Output.Image.Path = ""
 	err = CustomizeImage(buildDir, buildDir, config, baseImage, nil, outputImageFilePathFromArgs, "raw",
 		"" /*outputPXEArtifactsDir*/, false /*useBaseImageRpmRepos*/)
-=======
-	config.Output.Image.Path = ""
-	err = CustomizeImage(buildDir, buildDir, config, baseImage, nil, outputImageFilePathFromArgs, "raw", "",
-		"" /*outputPXEArtifactsDir*/, false /*useBaseImageRpmRepos*/, false /*enableShrinkFilesystems*/)
->>>>>>> 8020bdde
+
 	assert.NoError(t, err)
 	assert.NoFileExists(t, outImageFilePathFromConfig)
 	assert.FileExists(t, outputImageFilePathFromArgs)
@@ -375,15 +370,10 @@
 	assert.NoError(t, err)
 
 	// Pass the output image file through both the config and the argument.
-<<<<<<< HEAD
-	config.Output.Path = outImageFilePathFromConfig
+	config.Output.Image.Path = outImageFilePathFromConfig
 	err = CustomizeImage(buildDir, buildDir, config, baseImage, nil, outputImageFilePathFromArgs, "raw",
 		"" /*outputPXEArtifactsDir*/, false /*useBaseImageRpmRepos*/)
-=======
-	config.Output.Image.Path = outImageFilePathFromConfig
-	err = CustomizeImage(buildDir, buildDir, config, baseImage, nil, outputImageFilePathFromArgs, "raw", "",
-		"" /*outputPXEArtifactsDir*/, false /*useBaseImageRpmRepos*/, false /*enableShrinkFilesystems*/)
->>>>>>> 8020bdde
+
 	assert.NoError(t, err)
 	assert.NoFileExists(t, outImageFilePathFromConfig)
 	assert.FileExists(t, outputImageFilePathFromArgs)
