// Copyright (c) Microsoft Corporation.
// Licensed under the MIT License.

package imagecustomizerlib

import (
	"context"
	"fmt"
	"os"
	"path/filepath"
	"slices"
	"strings"

	"github.com/microsoft/azure-linux-image-tools/toolkit/tools/imagecustomizerapi"
	"github.com/microsoft/azure-linux-image-tools/toolkit/tools/imagegen/diskutils"
	"github.com/microsoft/azure-linux-image-tools/toolkit/tools/internal/file"
	"github.com/microsoft/azure-linux-image-tools/toolkit/tools/internal/imageconnection"
	"github.com/microsoft/azure-linux-image-tools/toolkit/tools/internal/logger"
	"github.com/microsoft/azure-linux-image-tools/toolkit/tools/internal/osinfo"
	"github.com/microsoft/azure-linux-image-tools/toolkit/tools/internal/shell"
	"github.com/microsoft/azure-linux-image-tools/toolkit/tools/internal/targetos"
	"github.com/microsoft/azure-linux-image-tools/toolkit/tools/internal/vhdutils"
	"go.opentelemetry.io/otel"
	"go.opentelemetry.io/otel/attribute"
	"go.opentelemetry.io/otel/codes"
	"golang.org/x/sys/unix"
)

var (
	// Validation errors
	ErrInvalidOutputFormat            = NewImageCustomizerError("Validation:InvalidOutputFormat", "invalid output image format")
	ErrCannotGenerateOutputFormat     = NewImageCustomizerError("Validation:CannotGenerateOutputFormat", "cannot generate output format from input format")
	ErrCannotValidateTargetOS         = NewImageCustomizerError("Validation:CannotValidateTargetOS", "cannot validate target OS of the base image")
	ErrCannotCustomizePartitionsOnIso = NewImageCustomizerError("Validation:CannotCustomizePartitionsOnIso", "cannot customize partitions when input is ISO")
	ErrInvalidImageConfig             = NewImageCustomizerError("Validation:InvalidImageConfig", "invalid image config")
	ErrInvalidParameters              = NewImageCustomizerError("Validation:InvalidParameters", "invalid parameters")
	ErrVerityValidation               = NewImageCustomizerError("Validation:VerityValidation", "verity validation failed")
	ErrUnsupportedQemuImageFormat     = NewImageCustomizerError("Validation:UnsupportedQemuImageFormat", "unsupported qemu-img format")
	ErrToolNotRunAsRoot               = NewImageCustomizerError("Validation:ToolNotRunAsRoot", "tool should be run as root (e.g. by using sudo)")
	ErrPackageSnapshotPreviewRequired = NewImageCustomizerError("Validation:PackageSnapshotPreviewRequired", fmt.Sprintf("preview feature '%s' required to specify package snapshot time", imagecustomizerapi.PreviewFeaturePackageSnapshotTime))
	ErrVerityPreviewFeatureRequired   = NewImageCustomizerError("Validation:VerityPreviewFeatureRequired", fmt.Sprintf("preview feature '%s' required to customize verity enabled base image", imagecustomizerapi.PreviewFeatureReinitializeVerity))
	ErrFedora42PreviewFeatureRequired = NewImageCustomizerError("Validation:Fedora42PreviewFeatureRequired", fmt.Sprintf("preview feature '%s' required to customize Fedora 42 base image", imagecustomizerapi.PreviewFeatureFedora42))

	// Generic customization errors
	ErrGetAbsoluteConfigPath    = NewImageCustomizerError("Customizer:GetAbsoluteConfigPath", "failed to get absolute path of config file directory")
	ErrCustomizeOs              = NewImageCustomizerError("Customizer:CustomizeOs", "failed to customize OS")
	ErrCustomizeProvisionVerity = NewImageCustomizerError("Customizer:ProvisionVerity", "failed to provision verity")
	ErrCustomizeCreateUkis      = NewImageCustomizerError("Customizer:CreateUkis", "failed to create UKIs")
	ErrCustomizeOutputArtifacts = NewImageCustomizerError("Customizer:OutputArtifacts", "failed to output artifacts")

	// Image conversion errors
	ErrConvertInputImage       = NewImageCustomizerError("ImageConversion:ConvertInput", "failed to convert input image to a raw image")
	ErrConvertToOutputFormat   = NewImageCustomizerError("ImageConversion:ConvertToOutput", "failed to convert customized raw image to output format")
	ErrDetectImageFormat       = NewImageCustomizerError("ImageConversion:DetectFormat", "failed to detect input image format")
	ErrConvertImageToRawFormat = NewImageCustomizerError("ImageConversion:ConvertToRawFormat", "failed to convert image file to raw format")
	ErrConvertImageToFormat    = NewImageCustomizerError("ImageConversion:ConvertToFormat", "failed to convert image file to format")

	// Artifacts errors
	ErrExtractPackages           = NewImageCustomizerError("Artifacts:ExtractPackages", "failed to extract installed packages")
	ErrExtractBootloaderMetadata = NewImageCustomizerError("Artifacts:ExtractBootloaderMetadata", "failed to extract bootloader metadata")
	ErrCollectOSInfo             = NewImageCustomizerError("Artifacts:CollectOSInfo", "failed to collect OS information")

	// LiveOS errors
	ErrCreateArtifactsStore  = NewImageCustomizerError("LiveOS:CreateArtifactsStore", "failed to create artifacts store")
	ErrBuildLiveOSConfig     = NewImageCustomizerError("LiveOS:BuildConfig", "failed to build Live OS configuration")
	ErrCreateWriteableImage  = NewImageCustomizerError("LiveOS:CreateWriteableImage", "failed to create writeable image")
	ErrCreateLiveOSArtifacts = NewImageCustomizerError("LiveOS:CreateArtifacts", "failed to create Live OS artifacts")

	// Filesystem errors
	ErrShrinkFilesystems = NewImageCustomizerError("Filesystem:Shrink", "failed to shrink filesystems")
	ErrCheckFilesystems  = NewImageCustomizerError("Filesystem:Check", "failed to check filesystems")
	ErrStatFile          = NewImageCustomizerError("Filesystem:StatFile", "failed to stat file")
)

const (
	tmpPartitionDirName     = "tmp-partition"
	tmpEspPartitionDirName  = "tmp-esp-partition"
	tmpBootPartitionDirName = "tmp-boot-partition"

	// qemu-specific formats
	QemuFormatVpc = "vpc"

	BaseImageName                = "image.raw"
	PartitionCustomizedImageName = "image2.raw"

	diskFreeWarnThresholdBytes   = 500 * diskutils.MiB
	diskFreeWarnThresholdPercent = 0.05
	toolsRootImageDir            = "_imageroot"
	toolsRoot                    = "toolsroot"

	OtelTracerName = "imagecustomizerlib"
)

// Version specifies the version of the Azure Linux Image Customizer tool.
// The value of this string is inserted during compilation via a linker flag.
var ToolVersion = ""

type imageCustomizerParameters struct {
	BaseImageVerityMetadata []verityDeviceMetadata
	VerityMetadata          []verityDeviceMetadata

<<<<<<< HEAD
type ImageCustomizerParameters struct {
	// build dirs
	buildDirAbs string

	// input image
	inputImageFile   string
	inputImageFormat string
	inputIsIso       bool

	// configurations
	configPath            string
	config                *imagecustomizerapi.Config
	customizeOSPartitions bool
	useBaseImageRpmRepos  bool
	rpmsSources           []string
	packageSnapshotTime   string

	// intermediate writeable image
	rawImageFile string

	// output image
	outputImageFormat imagecustomizerapi.ImageFormatType
	outputIsIso       bool
	outputIsPxe       bool
	outputImageFile   string
	outputImageDir    string

	imageUuid    [randomization.UuidSize]byte
	imageUuidStr string

	baseImageVerityMetadata []verityDeviceMetadata
	verityMetadata          []verityDeviceMetadata

	partUuidToFstabEntry map[string]diskutils.FstabEntry
	osRelease            string
	osPackages           []OsPackage
	cosiBootMetadata     *CosiBootloader
	targetOS             targetos.TargetOs

	// For future migration: fields to be read from resolvedConfig instead of config
	resolvedConfig *ResolvedConfig
=======
	PartUuidToFstabEntry map[string]diskutils.FstabEntry
	OsRelease            string
	OsPackages           []OsPackage
	CosiBootMetadata     *CosiBootloader
	TargetOS             targetos.TargetOs
>>>>>>> 3017e687
}

type verityDeviceMetadata struct {
	name                  string
	rootHash              string
	dataPartUuid          string
	hashPartUuid          string
	dataDeviceMountIdType imagecustomizerapi.MountIdentifierType
	hashDeviceMountIdType imagecustomizerapi.MountIdentifierType
	corruptionOption      imagecustomizerapi.CorruptionOption
	hashSignaturePath     string
}

<<<<<<< HEAD
func createImageCustomizerParameters(ctx context.Context, configPath string, config *imagecustomizerapi.Config,
	resolvedConfig *ResolvedConfig, options ImageCustomizerOptions,
) (*ImageCustomizerParameters, error) {
	_, span := otel.GetTracerProvider().Tracer(OtelTracerName).Start(ctx, "create_image_customizer_parameters")
	defer span.End()

	ic := &ImageCustomizerParameters{}

	if len(config.BaseConfigs) > 0 {
		config.Input.Image.Path = resolvedConfig.InputImagePath
		config.Output.Image.Path = resolvedConfig.OutputImagePath
		config.Output.Image.Format = resolvedConfig.OutputImageFormat

		if config.Output.Artifacts == nil {
			config.Output.Artifacts = &imagecustomizerapi.Artifacts{}
		}
		config.Output.Artifacts.Path = resolvedConfig.OutputArtifactsPath
		config.Output.Artifacts.Items = resolvedConfig.OutputArtifactsItems
	}

	// working directories
	buildDirAbs, err := filepath.Abs(options.BuildDir)
	if err != nil {
		return nil, err
	}

	ic.buildDirAbs = buildDirAbs

	// input image
	ic.inputImageFile = options.InputImageFile
	if ic.inputImageFile == "" && config.Input.Image.Path != "" {
		ic.inputImageFile = file.GetAbsPathWithBase(configPath, config.Input.Image.Path)
	}

	ic.inputImageFormat = strings.TrimLeft(filepath.Ext(ic.inputImageFile), ".")
	ic.inputIsIso = ic.inputImageFormat == string(imagecustomizerapi.ImageFormatTypeIso)

	// Create a uuid for the image
	imageUuid, imageUuidStr, err := randomization.CreateUuid()
	if err != nil {
		return nil, err
	}
	ic.imageUuid = imageUuid
	ic.imageUuidStr = imageUuidStr

	// configuration
	ic.configPath = configPath
	ic.config = config
	ic.customizeOSPartitions = config.CustomizePartitions() || config.OS != nil ||
		len(config.Scripts.PostCustomization) > 0 ||
		len(config.Scripts.FinalizeCustomization) > 0

	ic.useBaseImageRpmRepos = options.UseBaseImageRpmRepos
	ic.rpmsSources = options.RpmsSources

	err = ValidateRpmSources(options.RpmsSources)
	if err != nil {
		return nil, err
	}

	// intermediate writeable image
	ic.rawImageFile = filepath.Join(buildDirAbs, BaseImageName)

	// output image
	ic.outputImageFormat = imagecustomizerapi.ImageFormatType(options.OutputImageFormat)
	if err := ic.outputImageFormat.IsValid(); err != nil {
		return nil, fmt.Errorf("%w (format='%s'):\n%w", ErrInvalidOutputFormat, options.OutputImageFormat, err)
	}

	if ic.outputImageFormat == "" {
		ic.outputImageFormat = config.Output.Image.Format
	}

	ic.outputImageFile = options.OutputImageFile
	if ic.outputImageFile == "" && config.Output.Image.Path != "" {
		ic.outputImageFile = file.GetAbsPathWithBase(configPath, config.Output.Image.Path)
	}

	ic.outputImageDir = filepath.Dir(ic.outputImageFile)
	ic.outputIsIso = ic.outputImageFormat == imagecustomizerapi.ImageFormatTypeIso
	ic.outputIsPxe = ic.outputImageFormat == imagecustomizerapi.ImageFormatTypePxeDir ||
		ic.outputImageFormat == imagecustomizerapi.ImageFormatTypePxeTar

	if ic.inputIsIso {

		// While re-creating a disk image from the iso is technically possible,
		// we are choosing to not implement it until there is a need.
		if !ic.outputIsIso && !ic.outputIsPxe {
			return nil, fmt.Errorf("%w (output='%s', input='%s')", ErrCannotGenerateOutputFormat, ic.outputImageFormat, ic.inputImageFormat)
		}

		// While defining a storage configuration can work when the input image is
		// an iso, there is no obvious point of moving content between partitions
		// where all partitions get collapsed into the squashfs at the end.
		if config.CustomizePartitions() {
			return nil, ErrCannotCustomizePartitionsOnIso
		}
	}

	ic.packageSnapshotTime = options.PackageSnapshotTime

	return ic, nil
}

=======
>>>>>>> 3017e687
func CustomizeImageWithConfigFile(ctx context.Context, buildDir string, configFile string, inputImageFile string,
	rpmsSources []string, outputImageFile string, outputImageFormat string,
	useBaseImageRpmRepos bool, packageSnapshotTime string,
) error {
	return CustomizeImageWithConfigFileOptions(ctx, configFile, ImageCustomizerOptions{
		BuildDir:             buildDir,
		InputImageFile:       inputImageFile,
		RpmsSources:          rpmsSources,
		OutputImageFile:      outputImageFile,
		OutputImageFormat:    imagecustomizerapi.ImageFormatType(outputImageFormat),
		UseBaseImageRpmRepos: useBaseImageRpmRepos,
		PackageSnapshotTime:  imagecustomizerapi.PackageSnapshotTime(packageSnapshotTime),
	})
}

func CustomizeImageWithConfigFileOptions(ctx context.Context, configFile string, options ImageCustomizerOptions) error {
	var err error

	var config imagecustomizerapi.Config

	err = imagecustomizerapi.UnmarshalYamlFile(configFile, &config)
	if err != nil {
		return err
	}

	baseConfigPath, _ := filepath.Split(configFile)

	absBaseConfigPath, err := filepath.Abs(baseConfigPath)
	if err != nil {
		return fmt.Errorf("%w:\n%w", ErrGetAbsoluteConfigPath, err)
	}

	resolvedConfig, err := ResolveBaseConfigs(ctx, &config, absBaseConfigPath, options)
	if err != nil {
		return fmt.Errorf("failed to resolve base configs:\n%w", err)
	}

	err = CustomizeImageOptions(ctx, absBaseConfigPath, &config, resolvedConfig, options)
	if err != nil {
		return err
	}

	return nil
}

func cleanUp(rc *ResolvedConfig) error {
	err := file.RemoveFileIfExists(rc.RawImageFile)
	if err != nil {
		return err
	}

	return nil
}

func CustomizeImage(ctx context.Context, buildDir string, baseConfigPath string, config *imagecustomizerapi.Config,
	inputImageFile string, rpmsSources []string, outputImageFile string, outputImageFormat string,
	useBaseImageRpmRepos bool, packageSnapshotTime string,
) (err error) {
	options := ImageCustomizerOptions{
		BuildDir:             buildDir,
		InputImageFile:       inputImageFile,
		RpmsSources:          rpmsSources,
		OutputImageFile:      outputImageFile,
		OutputImageFormat:    imagecustomizerapi.ImageFormatType(outputImageFormat),
		UseBaseImageRpmRepos: useBaseImageRpmRepos,
<<<<<<< HEAD
		PackageSnapshotTime:  packageSnapshotTime,
	}

	resolvedConfig, err := ResolveBaseConfigs(ctx, config, baseConfigPath, options)
	if err != nil {
		return fmt.Errorf("failed to resolve base configs:\n%w", err)
	}

	return CustomizeImageOptions(ctx, baseConfigPath, config, resolvedConfig, options)
=======
		PackageSnapshotTime:  imagecustomizerapi.PackageSnapshotTime(packageSnapshotTime),
	})
>>>>>>> 3017e687
}

func CustomizeImageOptions(ctx context.Context, baseConfigPath string, config *imagecustomizerapi.Config,
	resolvedConfig *ResolvedConfig, options ImageCustomizerOptions,
) (err error) {
	ctx, span := otel.GetTracerProvider().Tracer(OtelTracerName).Start(ctx, "customize_image")
	span.SetAttributes(
		attribute.String("output_image_format", string(options.OutputImageFormat)),
	)
	defer func() {
		if err != nil {
			errorNames := []string{"Unset"} // default
			if namedErrors := GetAllImageCustomizerErrors(err); len(namedErrors) > 0 {
				errorNames = make([]string, len(namedErrors))
				for i, namedError := range namedErrors {
					errorNames[i] = namedError.Name()
				}
			}
			span.SetAttributes(
				attribute.StringSlice("errors.name", errorNames),
			)
			span.SetStatus(codes.Error, errorNames[len(errorNames)-1])
		}
		span.End()
	}()

	ic := &imageCustomizerParameters{}

<<<<<<< HEAD
	imageCustomizerParameters, err := createImageCustomizerParameters(ctx, baseConfigPath, config, resolvedConfig, options)
=======
	rc, err := ValidateConfig(ctx, baseConfigPath, config, false, options)
>>>>>>> 3017e687
	if err != nil {
		return fmt.Errorf("%w:\n%w", ErrInvalidImageConfig, err)
	}
	defer func() {
		cleanupErr := cleanUp(rc)
		if cleanupErr != nil {
			if err != nil {
				err = fmt.Errorf("%w:\nfailed to clean-up:\n%w", err, cleanupErr)
			} else {
				err = fmt.Errorf("failed to clean-up:\n%w", cleanupErr)
			}
		}
	}()

	err = CheckEnvironmentVars()
	if err != nil {
		return err
	}

	LogVersionsOfToolDeps()

	// ensure build and output folders are created up front
	err = os.MkdirAll(rc.BuildDirAbs, os.ModePerm)
	if err != nil {
		return err
	}

	outputImageDir := filepath.Dir(rc.OutputImageFile)
	err = os.MkdirAll(outputImageDir, os.ModePerm)
	if err != nil {
		return err
	}

	inputIsoArtifacts, err := convertInputImageToWriteableFormat(ctx, rc)
	if err != nil {
		return fmt.Errorf("%w:\n%w", ErrConvertInputImage, err)
	}
	defer func() {
		if inputIsoArtifacts != nil {
			cleanupErr := inputIsoArtifacts.cleanUp()
			if cleanupErr != nil {
				if err != nil {
					err = fmt.Errorf("%w:\nfailed to clean-up iso builder state:\n%w", err, cleanupErr)
				} else {
					err = fmt.Errorf("failed to clean-up iso builder state:\n%w", cleanupErr)
				}
			}
		}
	}()

	err = customizeOSContents(ctx, rc, ic)
	if err != nil {
		return err
	}

	if config.Output.Artifacts != nil {
		outputDir := file.GetAbsPathWithBase(baseConfigPath, config.Output.Artifacts.Path)

		err = outputArtifacts(ctx, config.Output.Artifacts.Items, outputDir, rc.BuildDirAbs,
			rc.RawImageFile, ic.VerityMetadata)
		if err != nil {
			return fmt.Errorf("%w:\n%w", ErrCustomizeOutputArtifacts, err)
		}
	}

	err = convertWriteableFormatToOutputImage(ctx, rc, ic, inputIsoArtifacts)
	if err != nil {
		return fmt.Errorf("%w:\n%w", ErrConvertToOutputFormat, err)
	}

	logger.Log.Infof("Success!")

	return nil
}

func isKdumpBootFilesConfigChanging(requestedKdumpBootFiles *imagecustomizerapi.KdumpBootFilesType,
	inputKdumpBootFiles *imagecustomizerapi.KdumpBootFilesType,
) bool {
	// If the requested kdump boot files is nil, it means that the user did not
	// specify a kdump boot files configuration, so it is definitely not changing
	// when compared to the previous run.
	if requestedKdumpBootFiles == nil {
		return false
	}

	requestedKdumpBootFilesCfg := *requestedKdumpBootFiles == imagecustomizerapi.KdumpBootFilesTypeKeep

	// The default value for inputKdumpBootFilesCfg is false because in case of the absence of
	// inputKdumpBootFiles, the implied configuration is false (KdumpBootFilesTypeKeepNone).
	inputKdumpBootFilesCfg := false
	if inputKdumpBootFiles != nil {
		inputKdumpBootFilesCfg = *inputKdumpBootFiles == imagecustomizerapi.KdumpBootFilesTypeKeep
	}

	return requestedKdumpBootFilesCfg != inputKdumpBootFilesCfg
}

func convertInputImageToWriteableFormat(ctx context.Context, rc *ResolvedConfig) (*IsoArtifactsStore, error) {
	logger.Log.Infof("Converting input image to a writeable format")

	_, span := otel.GetTracerProvider().Tracer(OtelTracerName).Start(ctx, "input_image_conversion")
	span.SetAttributes(
		attribute.String("input_image_format", rc.InputFileExt()),
	)
	defer span.End()

	if rc.InputIsIso() {
		inputIsoArtifacts, err := createIsoArtifactStoreFromIsoImage(rc.InputImageFile,
			filepath.Join(rc.BuildDirAbs, "from-iso"))
		if err != nil {
			return inputIsoArtifacts, fmt.Errorf("%w (source='%s'):\n%w", ErrCreateArtifactsStore, rc.InputImageFile, err)
		}

		var liveosConfig LiveOSConfig
		liveosConfig, convertInitramfsType, err := buildLiveOSConfig(inputIsoArtifacts, rc.Config.Iso,
			rc.Config.Pxe, rc.OutputImageFormat)
		if err != nil {
			return nil, fmt.Errorf("%w:\n%w", ErrBuildLiveOSConfig, err)
		}

		// Check if the user is changing the kdump boot files configuration.
		// If it is changing, it may change the composition of the full OS
		// image, and a reconstruction of the full OS image is needed.
		kdumpBootFileChanging := isKdumpBootFilesConfigChanging(liveosConfig.kdumpBootFiles, inputIsoArtifacts.info.kdumpBootFiles)

		// If the input is a LiveOS iso and there are OS customizations
		// defined, we create a writeable disk image so that mic can modify
		// it. If no OS customizations are defined, we can skip this step and
		// just re-use the existing squashfs.
		rebuildFullOsImage := rc.CustomizeOSPartitions || convertInitramfsType || kdumpBootFileChanging

		if rebuildFullOsImage {
			err = createWriteableImageFromArtifacts(rc.BuildDirAbs, inputIsoArtifacts, rc.RawImageFile)
			if err != nil {
				return nil, fmt.Errorf("%w:\n%w", ErrCreateWriteableImage, err)
			}
		}

		return inputIsoArtifacts, nil
	} else {
		logger.Log.Infof("Creating raw base image: %s", rc.RawImageFile)

		_, err := convertImageToRaw(rc.InputImageFile, rc.RawImageFile)
		if err != nil {
			return nil, err
		}

		return nil, nil
	}
}

func convertImageToRaw(inputImageFile string, rawImageFile string) (imagecustomizerapi.ImageFormatType, error) {
	imageInfo, err := GetImageFileInfo(inputImageFile)
	if err != nil {
		return "", fmt.Errorf("%w (file='%s'):\n%w", ErrDetectImageFormat, inputImageFile, err)
	}

	detectedImageFormat := imageInfo.Format
	sourceArg := fmt.Sprintf("file.filename=%s", qemuImgEscapeOptionValue(inputImageFile))

	if detectedImageFormat == "raw" || detectedImageFormat == "vpc" {
		// The fixed-size VHD format is just a raw disk file with small metadata footer appended to the end.
		// Unfortunatley, qemu-img doesn't look at the VHD footer when detecting file formats. So, it reports
		// fixed-sized VHDs as raw disk images. So, manually detect if a raw image is a VHD.
		vhdFileType, err := vhdutils.GetVhdFileSizeCalcType(inputImageFile)
		if err != nil {
			return "", err
		}

		switch vhdFileType {
		case vhdutils.VhdFileSizeCalcTypeDiskGeometry:
			return "", fmt.Errorf("rejecting VHD file that uses 'Disk Geometry' based size:\npass '-o force_size=on' to qemu-img when outputting as 'vpc' (i.e. VHD)")

		case vhdutils.VhdFileSizeCalcTypeCurrentSize:
			sourceArg += ",driver=vpc,force_size_calc=current_size"
			detectedImageFormat = "vpc"

		default:
			// Not a VHD file.
		}
	}

	err = shell.ExecuteLiveWithErr(1, "qemu-img", "convert", "-O", "raw", "--image-opts", sourceArg, rawImageFile)
	if err != nil {
		return "", fmt.Errorf("%w:\n%w", ErrConvertImageToRawFormat, err)
	}

	format, err := qemuStringtoImageFormatType(detectedImageFormat)
	if err != nil {
		return "", err
	}
	return format, nil
}

func qemuStringtoImageFormatType(qemuFormat string) (imagecustomizerapi.ImageFormatType, error) {
	switch qemuFormat {
	case "raw":
		return imagecustomizerapi.ImageFormatTypeRaw, nil
	case "qcow2":
		return imagecustomizerapi.ImageFormatTypeQcow2, nil
	case "vpc":
		return imagecustomizerapi.ImageFormatTypeVhd, nil
	case "vhdx":
		return imagecustomizerapi.ImageFormatTypeVhdx, nil
	case "iso":
		return imagecustomizerapi.ImageFormatTypeIso, nil
	default:
		return "", fmt.Errorf("%w: %s", ErrUnsupportedQemuImageFormat, qemuFormat)
	}
}

func qemuImgEscapeOptionValue(value string) string {
	// Commas are escaped by doubling them up.
	return strings.ReplaceAll(value, ",", ",,")
}

func customizeOSContents(ctx context.Context, rc *ResolvedConfig, ic *imageCustomizerParameters) error {
	// If there are OS customizations, then we proceed as usual.
	// If there are no OS customizations, and the input is an iso, we just
	// return because this function is mainly about OS customizations.
	// This function also supports shrinking/exporting partitions. While
	// we could support those functions for input isos, we are choosing to
	// not support them until there is an actual need/a future time.
	// We explicitly inform the user of the lack of support earlier during
	// mic parameter validation (see createImageCustomizerParameters()).
	if !rc.CustomizeOSPartitions && rc.InputIsIso() {
		return nil
	}

	ctx, span := otel.GetTracerProvider().Tracer(OtelTracerName).Start(ctx, "customize_os_contents")
	defer span.End()

	// The code beyond this point assumes the OS object is always present. To
	// change the code to check before every usage whether the OS object is
	// present or not will lead to a messy mix of if statements that do not
	// serve the readibility of the code. A simpler solution is to instantiate
	// a default imagecustomizerapi.OS object if the passed in one is absent.
	// Then the code afterwards knows how to handle the default values
	// correctly, and thus it eliminates the need for many if statements.
	if rc.Config.OS == nil {
		rc.Config.OS = &imagecustomizerapi.OS{}
	}

	targetOS, err := validateTargetOs(ctx, rc.BuildDirAbs, rc.RawImageFile, rc.Config)
	if err != nil {
		return fmt.Errorf("%w:\n%w", ErrCannotValidateTargetOS, err)
	}

	// Save target OS information
	ic.TargetOS = targetOS

	// Customize the partitions.
	partitionsCustomized, newRawImageFile, partIdToPartUuid, err := customizePartitions(ctx, rc.BuildDirAbs,
		rc.BaseConfigPath, rc.Config, rc.RawImageFile, ic.TargetOS)
	if err != nil {
		return err
	}

	if rc.RawImageFile != newRawImageFile {
		os.Remove(rc.RawImageFile)
		rc.RawImageFile = newRawImageFile
	}

	// Customize the raw image file.
	partUuidToFstabEntry, baseImageVerityMetadata, readonlyPartUuids, osRelease, err := customizeImageHelper(ctx, rc,
		partitionsCustomized, ic.TargetOS)
	if err != nil {
		return fmt.Errorf("%w:\n%w", ErrCustomizeOs, err)
	}

	if len(baseImageVerityMetadata) > 0 {
		previewFeatureEnabled := slices.Contains(rc.Config.PreviewFeatures,
			imagecustomizerapi.PreviewFeatureReinitializeVerity)
		if !previewFeatureEnabled {
			return ErrVerityPreviewFeatureRequired
		}
	}

	ic.PartUuidToFstabEntry = partUuidToFstabEntry
	ic.BaseImageVerityMetadata = baseImageVerityMetadata
	ic.OsRelease = osRelease

	// For COSI, always shrink the filesystems.
	shrinkPartitions := rc.OutputImageFormat == imagecustomizerapi.ImageFormatTypeCosi
	if shrinkPartitions {
		err = shrinkFilesystemsHelper(ctx, rc.RawImageFile, readonlyPartUuids)
		if err != nil {
			return fmt.Errorf("%w:\n%w", ErrShrinkFilesystems, err)
		}
	}

	if len(rc.Config.Storage.Verity) > 0 || len(ic.BaseImageVerityMetadata) > 0 {
		// Customize image for dm-verity, setting up verity metadata and security features.
		verityMetadata, err := customizeVerityImageHelper(ctx, rc.BuildDirAbs, rc.Config, rc.RawImageFile,
			partIdToPartUuid, shrinkPartitions, ic.BaseImageVerityMetadata, readonlyPartUuids)
		if err != nil {
			return fmt.Errorf("%w:\n%w", ErrCustomizeProvisionVerity, err)
		}

		ic.VerityMetadata = verityMetadata
	}

	if rc.Config.OS.Uki != nil {
		err = createUki(ctx, rc.BuildDirAbs, rc.RawImageFile)
		if err != nil {
			return fmt.Errorf("%w:\n%w", ErrCustomizeCreateUkis, err)
		}
	}

	// collect OS info if generating a COSI image
	var osPackages []OsPackage
	var cosiBootMetadata *CosiBootloader
	if rc.Config.Output.Image.Format == imagecustomizerapi.ImageFormatTypeCosi || rc.OutputImageFormat == imagecustomizerapi.ImageFormatTypeCosi {
		osPackages, cosiBootMetadata, err = collectOSInfo(ctx, rc.BuildDirAbs, rc.RawImageFile)
		if err != nil {
			return fmt.Errorf("%w:\n%w", ErrCollectOSInfo, err)
		}
		ic.OsPackages = osPackages
		ic.CosiBootMetadata = cosiBootMetadata
	}

	// Check file systems for corruption.
	err = checkFileSystems(ctx, rc.RawImageFile)
	if err != nil {
		return fmt.Errorf("%w:\n%w", ErrCheckFilesystems, err)
	}

	return nil
}

func convertWriteableFormatToOutputImage(ctx context.Context, rc *ResolvedConfig, ic *imageCustomizerParameters,
	inputIsoArtifacts *IsoArtifactsStore,
) error {
	logger.Log.Infof("Converting customized OS partitions into the final image")

	_, span := otel.GetTracerProvider().Tracer(OtelTracerName).Start(ctx, "output_image_conversion")
	span.SetAttributes(
		attribute.String("output_image_format", string(rc.OutputImageFormat)),
	)
	defer span.End()

	// Create final output image file if requested.
	switch rc.OutputImageFormat {
	case imagecustomizerapi.ImageFormatTypeVhd, imagecustomizerapi.ImageFormatVhdTypeFixed,
		imagecustomizerapi.ImageFormatTypeVhdx, imagecustomizerapi.ImageFormatTypeQcow2,
		imagecustomizerapi.ImageFormatTypeRaw:
		logger.Log.Infof("Writing: %s", rc.OutputImageFile)

		err := ConvertImageFile(rc.RawImageFile, rc.OutputImageFile, rc.OutputImageFormat)
		if err != nil {
			return err
		}

	case imagecustomizerapi.ImageFormatTypeCosi:
		err := convertToCosi(rc.BuildDirAbs, rc.RawImageFile, rc.OutputImageFile, ic.PartUuidToFstabEntry,
			ic.VerityMetadata, ic.OsRelease, ic.OsPackages, rc.ImageUuid, rc.ImageUuidStr, ic.CosiBootMetadata)
		if err != nil {
			return err
		}

	case imagecustomizerapi.ImageFormatTypeIso, imagecustomizerapi.ImageFormatTypePxeDir, imagecustomizerapi.ImageFormatTypePxeTar:
		// Decide whether we need to re-build the full OS image or not
		convertInitramfsType := false
		kdumpBootFileChanging := false
		if inputIsoArtifacts != nil {
			// Check if user is converting from full os initramfs to bootstrap initramfs
			var err error
			var liveosConfig LiveOSConfig
			liveosConfig, convertInitramfsType, err = buildLiveOSConfig(inputIsoArtifacts, rc.Config.Iso, rc.Config.Pxe,
				rc.OutputImageFormat)
			if err != nil {
				return fmt.Errorf("%w:\n%w", ErrBuildLiveOSConfig, err)
			}

			// Check if the user is changing the kdump boot files configuration.
			// If it is changing, it may change the composition of the full OS
			// image, and a reconstruction of the full OS image is needed.
			kdumpBootFileChanging = isKdumpBootFilesConfigChanging(liveosConfig.kdumpBootFiles, inputIsoArtifacts.info.kdumpBootFiles)
		}

		rebuildFullOsImage := rc.CustomizeOSPartitions || inputIsoArtifacts == nil || convertInitramfsType || kdumpBootFileChanging

		// Either re-build the full OS image, or just re-package the existing one
		if rebuildFullOsImage {
			requestedSELinuxMode := imagecustomizerapi.SELinuxModeDefault
			if rc.Config.OS != nil {
				requestedSELinuxMode = rc.Config.OS.SELinux.Mode
			}
			err := createLiveOSFromRaw(ctx, rc.BuildDirAbs, rc.BaseConfigPath, inputIsoArtifacts, requestedSELinuxMode,
				rc.Config.Iso, rc.Config.Pxe, rc.RawImageFile, rc.OutputImageFormat, rc.OutputImageFile)
			if err != nil {
				return fmt.Errorf("%w:\n%w", ErrCreateLiveOSArtifacts, err)
			}
		} else {
			err := repackageLiveOS(rc.BuildDirAbs, rc.BaseConfigPath, rc.Config.Iso, rc.Config.Pxe,
				inputIsoArtifacts, rc.OutputImageFormat, rc.OutputImageFile)
			if err != nil {
				return fmt.Errorf("%w:\n%w", ErrCreateLiveOSArtifacts, err)
			}
		}
	}

	return nil
}

func ConvertImageFile(inputPath string, outputPath string, format imagecustomizerapi.ImageFormatType) error {
	qemuImageFormat, qemuOptions := toQemuImageFormat(format)

	qemuImgArgs := []string{"convert", "-O", qemuImageFormat}
	if qemuOptions != "" {
		qemuImgArgs = append(qemuImgArgs, "-o", qemuOptions)
	}
	qemuImgArgs = append(qemuImgArgs, inputPath, outputPath)

	err := shell.ExecuteLiveWithErr(1, "qemu-img", qemuImgArgs...)
	if err != nil {
		return fmt.Errorf("%w (format='%s'):\n%w", ErrConvertImageToFormat, format, err)
	}

	return nil
}

func toQemuImageFormat(imageFormat imagecustomizerapi.ImageFormatType) (string, string) {
	switch imageFormat {
	case imagecustomizerapi.ImageFormatTypeVhd:
		// Use "force_size=on" to ensure the Hyper-V's VHD format is used instead of the old Microsoft Virtual PC's VHD
		// format.
		return QemuFormatVpc, "subformat=dynamic,force_size=on"

	case imagecustomizerapi.ImageFormatVhdTypeFixed:
		return QemuFormatVpc, "subformat=fixed,force_size=on"

	case imagecustomizerapi.ImageFormatTypeVhdx:
		// For VHDX, qemu-img dynamically picks the block-size based on the size of the disk.
		// However, this can result in a significantly larger file size than other formats.
		// So, use a fixed block-size of 2 MiB to match the block-sizes used for qcow2 and VHD.
		return string(imagecustomizerapi.ImageFormatTypeVhdx), "block_size=2097152"

	default:
		return string(imageFormat), ""
	}
}

func customizeImageHelper(ctx context.Context, rc *ResolvedConfig, partitionsCustomized bool,
	targetOS targetos.TargetOs,
) (map[string]diskutils.FstabEntry, []verityDeviceMetadata, []string, string, error) {
	logger.Log.Debugf("Customizing OS")

	readOnlyVerity := rc.Config.Storage.ReinitializeVerity != imagecustomizerapi.ReinitializeVerityTypeAll

	imageConnection, partUuidToFstabEntry, baseImageVerityMetadata, readonlyPartUuids, err := connectToExistingImage(
		ctx, rc.RawImageFile, rc.BuildDirAbs, "imageroot", true, false, readOnlyVerity, false)
	if err != nil {
		return nil, nil, nil, "", err
	}
	defer imageConnection.Close()

	osRelease, err := extractOSRelease(imageConnection)
	if err != nil {
		return nil, nil, nil, "", err
	}

	// Create distro handler using the target OS determined earlier
	distroHandler := NewDistroHandlerFromTargetOs(targetOS)

	imageConnection.Chroot().UnsafeRun(func() error {
		distro, version := osinfo.GetDistroAndVersion()
		logger.Log.Infof("Base OS distro: %s", distro)
		logger.Log.Infof("Base OS version: %s", version)
		return nil
	})

	err = validateVerityMountPaths(imageConnection, rc.Config, partUuidToFstabEntry, baseImageVerityMetadata)
	if err != nil {
		return nil, nil, nil, "", fmt.Errorf("%w:\n%w", ErrVerityValidation, err)
	}

	// Do the actual customizations.
	err = doOsCustomizations(ctx, rc, imageConnection, partitionsCustomized, partUuidToFstabEntry, distroHandler)

	// Out of disk space errors can be difficult to diagnose.
	// So, warn about any partitions with low free space.
	warnOnLowFreeSpace(rc.BuildDirAbs, imageConnection)

	if err != nil {
		return nil, nil, nil, "", err
	}

	err = imageConnection.CleanClose()
	if err != nil {
		return nil, nil, nil, "", err
	}

	return partUuidToFstabEntry, baseImageVerityMetadata, readonlyPartUuids, osRelease, nil
}

func collectOSInfo(ctx context.Context, buildDir string, rawImageFile string,
) ([]OsPackage, *CosiBootloader, error) {
	var err error
	imageConnection, _, _, _, err := connectToExistingImage(ctx, rawImageFile, buildDir, "imageroot", true, true, false, true)
	if err != nil {
		return nil, nil, err
	}
	defer imageConnection.Close()

	osPackages, cosiBootMetadata, err := collectOSInfoHelper(ctx, buildDir, imageConnection)
	if err != nil {
		return nil, nil, err
	}

	err = imageConnection.CleanClose()
	if err != nil {
		return nil, nil, err
	}

	return osPackages, cosiBootMetadata, nil
}

func collectOSInfoHelper(ctx context.Context, buildDir string, imageConnection *imageconnection.ImageConnection) ([]OsPackage, *CosiBootloader, error) {
	_, span := otel.GetTracerProvider().Tracer(OtelTracerName).Start(ctx, "collect_os_info")
	defer span.End()
	osPackages, err := getAllPackagesFromChroot(imageConnection)
	if err != nil {
		return nil, nil, fmt.Errorf("%w:\n%w", ErrExtractPackages, err)
	}

	cosiBootMetadata, err := extractCosiBootMetadata(buildDir, imageConnection)
	if err != nil {
		return nil, nil, fmt.Errorf("%w:\n%w", ErrExtractBootloaderMetadata, err)
	}

	return osPackages, cosiBootMetadata, nil
}

func warnOnLowFreeSpace(buildDir string, imageConnection *imageconnection.ImageConnection) {
	logger.Log.Debugf("Checking disk space")

	imageChroot := imageConnection.Chroot()

	// Check all of the customized OS's partitions.
	for _, mountPoint := range getNonSpecialChrootMountPoints(imageConnection.Chroot()) {
		fullPath := filepath.Join(imageChroot.RootDir(), mountPoint.GetTarget())
		warnOnPathLowFreeSpace(fullPath, mountPoint.GetTarget())
	}

	// Check the partition that contains the build directory.
	warnOnPathLowFreeSpace(buildDir, "host:"+buildDir)
}

func warnOnPathLowFreeSpace(path string, name string) {
	var stat unix.Statfs_t
	err := unix.Statfs(path, &stat)
	if err != nil {
		logger.Log.Warnf("Failed to read disk space usage (%s)", path)
		return
	}

	totalBytes := stat.Frsize * int64(stat.Blocks)
	freeBytes := stat.Frsize * int64(stat.Bfree)
	usedBytes := totalBytes - freeBytes
	percentUsed := float64(usedBytes) / float64(totalBytes)
	percentFree := 1 - percentUsed

	logger.Log.Debugf("Disk space %.f%% (%s) on (%s)", percentUsed*100,
		humanReadableDiskSizeRatio(usedBytes, totalBytes), name)

	if percentFree <= diskFreeWarnThresholdPercent && freeBytes <= diskFreeWarnThresholdBytes {
		logger.Log.Warnf("Low free disk space %.f%% (%s) on (%s)", percentFree*100,
			humanReadableDiskSize(freeBytes), name)
	}
}

func humanReadableDiskSize(size int64) string {
	unitSize, unitName := humanReadableUnitSizeAndName(size)
	return fmt.Sprintf("%.f %s", float64(size)/float64(unitSize), unitName)
}

func humanReadableDiskSizeRatio(size int64, total int64) string {
	unitSize, unitName := humanReadableUnitSizeAndName(total)
	return fmt.Sprintf("%.f/%.f %s", float64(size)/float64(unitSize), float64(total)/float64(unitSize), unitName)
}

func humanReadableUnitSizeAndName(size int64) (int64, string) {
	switch {
	case size >= diskutils.TiB:
		return diskutils.TiB, "TiB"

	case size >= diskutils.GiB:
		return diskutils.GiB, "GiB"

	case size >= diskutils.MiB:
		return diskutils.MiB, "MiB"

	case size >= diskutils.KiB:
		return diskutils.KiB, "KiB"

	default:
		return 1, "B"
	}
}

func CheckEnvironmentVars() error {
	// Some commands, like tdnf (and gpg), require the USER and HOME environment variables to make sense in the OS they
	// are running under. Since the image customization tool is pretty much always run under root/sudo, this will
	// generally always be the case since root is always a valid user. However, this might not be true if the user
	// decides to use `sudo -E` instead of just `sudo`. So, check for this to avoid the user running into confusing
	// tdnf errors.
	//
	// In an ideal world, the USER, HOME, and PATH environment variables should be overridden whenever an external
	// command is called under chroot. But such a change would be quite involved.
	const (
		rootHome = "/root"
		rootUser = "root"
	)

	envHome := os.Getenv("HOME")
	envUser := os.Getenv("USER")

	if envHome != rootHome || (envUser != "" && envUser != rootUser) {
		return ErrToolNotRunAsRoot
	}

	return nil
}

// validateTargetOs checks if the current distro/version is supported and has the required preview
// features enabled. Returns the detected target OS.
func validateTargetOs(ctx context.Context, buildDir string, buildImageFile string,
	config *imagecustomizerapi.Config,
) (targetos.TargetOs, error) {
	existingImageConnection, _, _, _, err := connectToExistingImage(ctx, buildImageFile, buildDir,
		"imageroot", false /* include-default-mounts */, true, /* read-only */
		false /* read-only-verity */, false /* ignore-overlays */)
	if err != nil {
		return "", err
	}
	defer existingImageConnection.Close()

	targetOs, err := targetos.GetInstalledTargetOs(existingImageConnection.Chroot().RootDir())
	if err != nil {
		return "", fmt.Errorf("failed to determine the target OS:\n%w", err)
	}

	// Check if Fedora 42 is being used and if it has the required preview feature
	if targetOs == targetos.TargetOsFedora42 {
		if !slices.Contains(config.PreviewFeatures, imagecustomizerapi.PreviewFeatureFedora42) {
			return targetOs, ErrFedora42PreviewFeatureRequired
		}
	}

	return targetOs, nil
}<|MERGE_RESOLUTION|>--- conflicted
+++ resolved
@@ -99,55 +99,11 @@
 	BaseImageVerityMetadata []verityDeviceMetadata
 	VerityMetadata          []verityDeviceMetadata
 
-<<<<<<< HEAD
-type ImageCustomizerParameters struct {
-	// build dirs
-	buildDirAbs string
-
-	// input image
-	inputImageFile   string
-	inputImageFormat string
-	inputIsIso       bool
-
-	// configurations
-	configPath            string
-	config                *imagecustomizerapi.Config
-	customizeOSPartitions bool
-	useBaseImageRpmRepos  bool
-	rpmsSources           []string
-	packageSnapshotTime   string
-
-	// intermediate writeable image
-	rawImageFile string
-
-	// output image
-	outputImageFormat imagecustomizerapi.ImageFormatType
-	outputIsIso       bool
-	outputIsPxe       bool
-	outputImageFile   string
-	outputImageDir    string
-
-	imageUuid    [randomization.UuidSize]byte
-	imageUuidStr string
-
-	baseImageVerityMetadata []verityDeviceMetadata
-	verityMetadata          []verityDeviceMetadata
-
-	partUuidToFstabEntry map[string]diskutils.FstabEntry
-	osRelease            string
-	osPackages           []OsPackage
-	cosiBootMetadata     *CosiBootloader
-	targetOS             targetos.TargetOs
-
-	// For future migration: fields to be read from resolvedConfig instead of config
-	resolvedConfig *ResolvedConfig
-=======
 	PartUuidToFstabEntry map[string]diskutils.FstabEntry
 	OsRelease            string
 	OsPackages           []OsPackage
 	CosiBootMetadata     *CosiBootloader
 	TargetOS             targetos.TargetOs
->>>>>>> 3017e687
 }
 
 type verityDeviceMetadata struct {
@@ -161,113 +117,6 @@
 	hashSignaturePath     string
 }
 
-<<<<<<< HEAD
-func createImageCustomizerParameters(ctx context.Context, configPath string, config *imagecustomizerapi.Config,
-	resolvedConfig *ResolvedConfig, options ImageCustomizerOptions,
-) (*ImageCustomizerParameters, error) {
-	_, span := otel.GetTracerProvider().Tracer(OtelTracerName).Start(ctx, "create_image_customizer_parameters")
-	defer span.End()
-
-	ic := &ImageCustomizerParameters{}
-
-	if len(config.BaseConfigs) > 0 {
-		config.Input.Image.Path = resolvedConfig.InputImagePath
-		config.Output.Image.Path = resolvedConfig.OutputImagePath
-		config.Output.Image.Format = resolvedConfig.OutputImageFormat
-
-		if config.Output.Artifacts == nil {
-			config.Output.Artifacts = &imagecustomizerapi.Artifacts{}
-		}
-		config.Output.Artifacts.Path = resolvedConfig.OutputArtifactsPath
-		config.Output.Artifacts.Items = resolvedConfig.OutputArtifactsItems
-	}
-
-	// working directories
-	buildDirAbs, err := filepath.Abs(options.BuildDir)
-	if err != nil {
-		return nil, err
-	}
-
-	ic.buildDirAbs = buildDirAbs
-
-	// input image
-	ic.inputImageFile = options.InputImageFile
-	if ic.inputImageFile == "" && config.Input.Image.Path != "" {
-		ic.inputImageFile = file.GetAbsPathWithBase(configPath, config.Input.Image.Path)
-	}
-
-	ic.inputImageFormat = strings.TrimLeft(filepath.Ext(ic.inputImageFile), ".")
-	ic.inputIsIso = ic.inputImageFormat == string(imagecustomizerapi.ImageFormatTypeIso)
-
-	// Create a uuid for the image
-	imageUuid, imageUuidStr, err := randomization.CreateUuid()
-	if err != nil {
-		return nil, err
-	}
-	ic.imageUuid = imageUuid
-	ic.imageUuidStr = imageUuidStr
-
-	// configuration
-	ic.configPath = configPath
-	ic.config = config
-	ic.customizeOSPartitions = config.CustomizePartitions() || config.OS != nil ||
-		len(config.Scripts.PostCustomization) > 0 ||
-		len(config.Scripts.FinalizeCustomization) > 0
-
-	ic.useBaseImageRpmRepos = options.UseBaseImageRpmRepos
-	ic.rpmsSources = options.RpmsSources
-
-	err = ValidateRpmSources(options.RpmsSources)
-	if err != nil {
-		return nil, err
-	}
-
-	// intermediate writeable image
-	ic.rawImageFile = filepath.Join(buildDirAbs, BaseImageName)
-
-	// output image
-	ic.outputImageFormat = imagecustomizerapi.ImageFormatType(options.OutputImageFormat)
-	if err := ic.outputImageFormat.IsValid(); err != nil {
-		return nil, fmt.Errorf("%w (format='%s'):\n%w", ErrInvalidOutputFormat, options.OutputImageFormat, err)
-	}
-
-	if ic.outputImageFormat == "" {
-		ic.outputImageFormat = config.Output.Image.Format
-	}
-
-	ic.outputImageFile = options.OutputImageFile
-	if ic.outputImageFile == "" && config.Output.Image.Path != "" {
-		ic.outputImageFile = file.GetAbsPathWithBase(configPath, config.Output.Image.Path)
-	}
-
-	ic.outputImageDir = filepath.Dir(ic.outputImageFile)
-	ic.outputIsIso = ic.outputImageFormat == imagecustomizerapi.ImageFormatTypeIso
-	ic.outputIsPxe = ic.outputImageFormat == imagecustomizerapi.ImageFormatTypePxeDir ||
-		ic.outputImageFormat == imagecustomizerapi.ImageFormatTypePxeTar
-
-	if ic.inputIsIso {
-
-		// While re-creating a disk image from the iso is technically possible,
-		// we are choosing to not implement it until there is a need.
-		if !ic.outputIsIso && !ic.outputIsPxe {
-			return nil, fmt.Errorf("%w (output='%s', input='%s')", ErrCannotGenerateOutputFormat, ic.outputImageFormat, ic.inputImageFormat)
-		}
-
-		// While defining a storage configuration can work when the input image is
-		// an iso, there is no obvious point of moving content between partitions
-		// where all partitions get collapsed into the squashfs at the end.
-		if config.CustomizePartitions() {
-			return nil, ErrCannotCustomizePartitionsOnIso
-		}
-	}
-
-	ic.packageSnapshotTime = options.PackageSnapshotTime
-
-	return ic, nil
-}
-
-=======
->>>>>>> 3017e687
 func CustomizeImageWithConfigFile(ctx context.Context, buildDir string, configFile string, inputImageFile string,
 	rpmsSources []string, outputImageFile string, outputImageFormat string,
 	useBaseImageRpmRepos bool, packageSnapshotTime string,
@@ -300,12 +149,7 @@
 		return fmt.Errorf("%w:\n%w", ErrGetAbsoluteConfigPath, err)
 	}
 
-	resolvedConfig, err := ResolveBaseConfigs(ctx, &config, absBaseConfigPath, options)
-	if err != nil {
-		return fmt.Errorf("failed to resolve base configs:\n%w", err)
-	}
-
-	err = CustomizeImageOptions(ctx, absBaseConfigPath, &config, resolvedConfig, options)
+	err = CustomizeImageOptions(ctx, absBaseConfigPath, &config, options)
 	if err != nil {
 		return err
 	}
@@ -333,24 +177,14 @@
 		OutputImageFile:      outputImageFile,
 		OutputImageFormat:    imagecustomizerapi.ImageFormatType(outputImageFormat),
 		UseBaseImageRpmRepos: useBaseImageRpmRepos,
-<<<<<<< HEAD
-		PackageSnapshotTime:  packageSnapshotTime,
-	}
-
-	resolvedConfig, err := ResolveBaseConfigs(ctx, config, baseConfigPath, options)
-	if err != nil {
-		return fmt.Errorf("failed to resolve base configs:\n%w", err)
-	}
-
-	return CustomizeImageOptions(ctx, baseConfigPath, config, resolvedConfig, options)
-=======
 		PackageSnapshotTime:  imagecustomizerapi.PackageSnapshotTime(packageSnapshotTime),
-	})
->>>>>>> 3017e687
+	}
+
+	return CustomizeImageOptions(ctx, baseConfigPath, config, options)
 }
 
 func CustomizeImageOptions(ctx context.Context, baseConfigPath string, config *imagecustomizerapi.Config,
-	resolvedConfig *ResolvedConfig, options ImageCustomizerOptions,
+	options ImageCustomizerOptions,
 ) (err error) {
 	ctx, span := otel.GetTracerProvider().Tracer(OtelTracerName).Start(ctx, "customize_image")
 	span.SetAttributes(
@@ -375,11 +209,7 @@
 
 	ic := &imageCustomizerParameters{}
 
-<<<<<<< HEAD
-	imageCustomizerParameters, err := createImageCustomizerParameters(ctx, baseConfigPath, config, resolvedConfig, options)
-=======
 	rc, err := ValidateConfig(ctx, baseConfigPath, config, false, options)
->>>>>>> 3017e687
 	if err != nil {
 		return fmt.Errorf("%w:\n%w", ErrInvalidImageConfig, err)
 	}
