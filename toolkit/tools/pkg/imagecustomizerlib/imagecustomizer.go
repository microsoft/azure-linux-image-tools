// Copyright (c) Microsoft Corporation.
// Licensed under the MIT License.

package imagecustomizerlib

import (
	"context"
	"encoding/json"
	"errors"
	"fmt"
	"os"
	"path/filepath"
	"regexp"
	"slices"
	"strings"

	"github.com/microsoft/azurelinux/toolkit/tools/imagecustomizerapi"
	"github.com/microsoft/azurelinux/toolkit/tools/imagegen/diskutils"
	"github.com/microsoft/azurelinux/toolkit/tools/internal/file"
	"github.com/microsoft/azurelinux/toolkit/tools/internal/logger"
	"github.com/microsoft/azurelinux/toolkit/tools/internal/osinfo"
	"github.com/microsoft/azurelinux/toolkit/tools/internal/randomization"
	"github.com/microsoft/azurelinux/toolkit/tools/internal/safeloopback"
	"github.com/microsoft/azurelinux/toolkit/tools/internal/safemount"
	"github.com/microsoft/azurelinux/toolkit/tools/internal/shell"
	"github.com/sirupsen/logrus"
	"go.opentelemetry.io/otel"
	"go.opentelemetry.io/otel/attribute"
	"golang.org/x/sys/unix"
)

const (
	tmpPartitionDirName     = "tmp-partition"
	tmpEspPartitionDirName  = "tmp-esp-partition"
	tmpBootPartitionDirName = "tmp-boot-partition"

	// qemu-specific formats
	QemuFormatVpc = "vpc"

	BaseImageName                = "image.raw"
	PartitionCustomizedImageName = "image2.raw"

	diskFreeWarnThresholdBytes   = 500 * diskutils.MiB
	diskFreeWarnThresholdPercent = 0.05
	toolsRootImageDir            = "_imageroot"
	toolsRoot                    = "toolsroot"

	OtelTracerName = "imagecustomizerlib"
)

// Version specifies the version of the Azure Linux Image Customizer tool.
// The value of this string is inserted during compilation via a linker flag.
var ToolVersion = ""

type ImageCustomizerParameters struct {
	// build dirs
	buildDirAbs string

	// input image
	inputImageFile   string
	inputImageFormat string
	inputIsIso       bool

	// configurations
	configPath            string
	config                *imagecustomizerapi.Config
	customizeOSPartitions bool
	useBaseImageRpmRepos  bool
	rpmsSources           []string
	packageSnapshotTime   string

	// intermediate writeable image
	rawImageFile string

	// output image
	outputImageFormat imagecustomizerapi.ImageFormatType
	outputIsIso       bool
	outputIsPxe       bool
	outputImageFile   string
	outputImageDir    string

	imageUuid    [randomization.UuidSize]byte
	imageUuidStr string

	baseImageVerityMetadata []verityDeviceMetadata
	verityMetadata          []verityDeviceMetadata

	partUuidToFstabEntry map[string]diskutils.FstabEntry
	osRelease            string
	osPackages           []OsPackage
	cosiBootMetadata     *CosiBootloader
}

type verityDeviceMetadata struct {
	name                  string
	rootHash              string
	dataPartUuid          string
	hashPartUuid          string
	dataDeviceMountIdType imagecustomizerapi.MountIdentifierType
	hashDeviceMountIdType imagecustomizerapi.MountIdentifierType
	corruptionOption      imagecustomizerapi.CorruptionOption
	hashSignaturePath     string
}

func createImageCustomizerParameters(ctx context.Context, buildDir string,
	inputImageFile string,
	configPath string, config *imagecustomizerapi.Config,
	useBaseImageRpmRepos bool, rpmsSources []string,
	outputImageFormat string, outputImageFile string, packageSnapshotTime string,
) (*ImageCustomizerParameters, error) {
	_, span := otel.GetTracerProvider().Tracer(OtelTracerName).Start(ctx, "create_image_customizer_parameters")
	defer span.End()

	ic := &ImageCustomizerParameters{}

	// working directories
	buildDirAbs, err := filepath.Abs(buildDir)
	if err != nil {
		return nil, err
	}

	ic.buildDirAbs = buildDirAbs

	// input image
	ic.inputImageFile = inputImageFile
	if ic.inputImageFile == "" && config.Input.Image.Path != "" {
		ic.inputImageFile = file.GetAbsPathWithBase(configPath, config.Input.Image.Path)
	}

	ic.inputImageFormat = strings.TrimLeft(filepath.Ext(ic.inputImageFile), ".")
	ic.inputIsIso = ic.inputImageFormat == string(imagecustomizerapi.ImageFormatTypeIso)

	// Create a uuid for the image
	imageUuid, imageUuidStr, err := randomization.CreateUuid()
	if err != nil {
		return nil, err
	}
	ic.imageUuid = imageUuid
	ic.imageUuidStr = imageUuidStr

	// configuration
	ic.configPath = configPath
	ic.config = config
	ic.customizeOSPartitions = config.CustomizePartitions() || config.OS != nil ||
		len(config.Scripts.PostCustomization) > 0 ||
		len(config.Scripts.FinalizeCustomization) > 0

	ic.useBaseImageRpmRepos = useBaseImageRpmRepos
	ic.rpmsSources = rpmsSources

	err = ValidateRpmSources(rpmsSources)
	if err != nil {
		return nil, err
	}

	// intermediate writeable image
	ic.rawImageFile = filepath.Join(buildDirAbs, BaseImageName)

	// output image
	ic.outputImageFormat = imagecustomizerapi.ImageFormatType(outputImageFormat)
	if err := ic.outputImageFormat.IsValid(); err != nil {
		return nil, fmt.Errorf("invalid output image format:\n%w", err)
	}

	if ic.outputImageFormat == "" {
		ic.outputImageFormat = config.Output.Image.Format
	}

	ic.outputImageFile = outputImageFile
	if ic.outputImageFile == "" && config.Output.Image.Path != "" {
		ic.outputImageFile = file.GetAbsPathWithBase(configPath, config.Output.Image.Path)
	}

	ic.outputImageDir = filepath.Dir(ic.outputImageFile)
	ic.outputIsIso = ic.outputImageFormat == imagecustomizerapi.ImageFormatTypeIso
	ic.outputIsPxe = ic.outputImageFormat == imagecustomizerapi.ImageFormatTypePxeDir ||
		ic.outputImageFormat == imagecustomizerapi.ImageFormatTypePxeTar

	if ic.inputIsIso {

		// While re-creating a disk image from the iso is technically possible,
		// we are choosing to not implement it until there is a need.
		if !ic.outputIsIso && !ic.outputIsPxe {
			return nil, fmt.Errorf("cannot generate output format (%s) from the given input format (%s)", ic.outputImageFormat, ic.inputImageFormat)
		}

		// While defining a storage configuration can work when the input image is
		// an iso, there is no obvious point of moving content between partitions
		// where all partitions get collapsed into the squashfs at the end.
		if config.CustomizePartitions() {
			return nil, fmt.Errorf("cannot customize partitions when the input is an iso")
		}
	}

	ic.packageSnapshotTime = packageSnapshotTime

	return ic, nil
}

func CustomizeImageWithConfigFile(ctx context.Context, buildDir string, configFile string, inputImageFile string,
	rpmsSources []string, outputImageFile string, outputImageFormat string,
	useBaseImageRpmRepos bool, packageSnapshotTime string,
) error {
	var err error

	var config imagecustomizerapi.Config

	err = imagecustomizerapi.UnmarshalYamlFile(configFile, &config)
	if err != nil {
		return err
	}

	baseConfigPath, _ := filepath.Split(configFile)

	absBaseConfigPath, err := filepath.Abs(baseConfigPath)
	if err != nil {
		return fmt.Errorf("failed to get absolute path of config file directory:\n%w", err)
	}

	err = CustomizeImage(ctx, buildDir, absBaseConfigPath, &config, inputImageFile, rpmsSources, outputImageFile, outputImageFormat,
		useBaseImageRpmRepos, packageSnapshotTime)
	if err != nil {
		return err
	}

	return nil
}

func cleanUp(ic *ImageCustomizerParameters) error {
	err := file.RemoveFileIfExists(ic.rawImageFile)
	if err != nil {
		return err
	}

	return nil
}

func CustomizeImage(ctx context.Context, buildDir string, baseConfigPath string, config *imagecustomizerapi.Config, inputImageFile string,
	rpmsSources []string, outputImageFile string, outputImageFormat string,
	useBaseImageRpmRepos bool, packageSnapshotTime string,
) error {
	ctx, span := otel.GetTracerProvider().Tracer(OtelTracerName).Start(ctx, "customize_image")
	span.SetAttributes(
		attribute.String("output_image_format", string(outputImageFormat)),
	)
	defer span.End()

	err := ValidateConfig(ctx, baseConfigPath, config, inputImageFile, rpmsSources, outputImageFile, outputImageFormat, useBaseImageRpmRepos, packageSnapshotTime, false)
	if err != nil {
		return fmt.Errorf("invalid image config:\n%w", err)
	}

	imageCustomizerParameters, err := createImageCustomizerParameters(ctx, buildDir, inputImageFile,
		baseConfigPath, config, useBaseImageRpmRepos, rpmsSources,
		outputImageFormat, outputImageFile, packageSnapshotTime)
	if err != nil {
		return fmt.Errorf("invalid parameters:\n%w", err)
	}
	defer func() {
		cleanupErr := cleanUp(imageCustomizerParameters)
		if cleanupErr != nil {
			if err != nil {
				err = fmt.Errorf("%w:\nfailed to clean-up:\n%w", err, cleanupErr)
			} else {
				err = fmt.Errorf("failed to clean-up:\n%w", cleanupErr)
			}
		}
	}()

	err = CheckEnvironmentVars()
	if err != nil {
		return err
	}

	LogVersionsOfToolDeps()

	// ensure build and output folders are created up front
	err = os.MkdirAll(imageCustomizerParameters.buildDirAbs, os.ModePerm)
	if err != nil {
		return err
	}

	err = os.MkdirAll(imageCustomizerParameters.outputImageDir, os.ModePerm)
	if err != nil {
		return err
	}

	inputIsoArtifacts, err := convertInputImageToWriteableFormat(ctx, imageCustomizerParameters)
	if err != nil {
		return fmt.Errorf("failed to convert input image to a raw image:\n%w", err)
	}
	defer func() {
		if inputIsoArtifacts != nil {
			cleanupErr := inputIsoArtifacts.cleanUp()
			if cleanupErr != nil {
				if err != nil {
					err = fmt.Errorf("%w:\nfailed to clean-up iso builder state:\n%w", err, cleanupErr)
				} else {
					err = fmt.Errorf("failed to clean-up iso builder state:\n%w", cleanupErr)
				}
			}
		}
	}()

	err = customizeOSContents(ctx, imageCustomizerParameters)
	if err != nil {
		return fmt.Errorf("failed to customize raw image:\n%w", err)
	}

	if config.Output.Artifacts != nil {
		outputDir := file.GetAbsPathWithBase(baseConfigPath, config.Output.Artifacts.Path)

		err = outputArtifacts(ctx, config.Output.Artifacts.Items, outputDir, imageCustomizerParameters.buildDirAbs,
			imageCustomizerParameters.rawImageFile, imageCustomizerParameters.verityMetadata)
		if err != nil {
			return err
		}
	}

	err = convertWriteableFormatToOutputImage(ctx, imageCustomizerParameters, inputIsoArtifacts)
	if err != nil {
		return fmt.Errorf("failed to convert customized raw image to output format:\n%w", err)
	}

	logger.Log.Infof("Success!")

	return nil
}

func convertInputImageToWriteableFormat(ctx context.Context, ic *ImageCustomizerParameters) (*IsoArtifactsStore, error) {
	logger.Log.Infof("Converting input image to a writeable format")

	_, span := otel.GetTracerProvider().Tracer(OtelTracerName).Start(ctx, "input_image_conversion")
	span.SetAttributes(
		attribute.String("input_image_format", ic.inputImageFormat),
	)
	defer span.End()

	if ic.inputIsIso {

		inputIsoArtifacts, err := createIsoArtifactStoreFromIsoImage(ic.inputImageFile, filepath.Join(ic.buildDirAbs, "from-iso"))
		if err != nil {
			return inputIsoArtifacts, fmt.Errorf("failed to create artifacts store from (%s):\n%w", ic.inputImageFile, err)
		}

		_, convertInitramfsType, err := buildLiveOSConfig(inputIsoArtifacts, ic.config.Iso,
			ic.config.Pxe, ic.outputImageFormat)
		if err != nil {
			return nil, fmt.Errorf("failed to build Live OS configuration:\n%w", err)
		}

		// If the input is a LiveOS iso and there are OS customizations
		// defined, we create a writeable disk image so that mic can modify
		// it. If no OS customizations are defined, we can skip this step and
		// just re-use the existing squashfs.
		rebuildFullOsImage := ic.customizeOSPartitions || convertInitramfsType

		if rebuildFullOsImage {
			err = createWriteableImageFromArtifacts(ic.buildDirAbs, inputIsoArtifacts, ic.rawImageFile)
			if err != nil {
				return nil, fmt.Errorf("failed to create writeable image:\n%w", err)
			}
		}

		return inputIsoArtifacts, nil
	} else {
		logger.Log.Infof("Creating raw base image: %s", ic.rawImageFile)

		_, err := convertImageToRaw(ic.inputImageFile, ic.inputImageFormat, ic.rawImageFile)
		if err != nil {
			return nil, err
		}

		return nil, nil
	}
}

func convertImageToRaw(inputImageFile string, inputImageFormat string,
	rawImageFile string,
) (imagecustomizerapi.ImageFormatType, error) {
	imageInfo, err := GetImageFileInfo(inputImageFile)
	if err != nil {
		return "", fmt.Errorf("failed to detect input image (%s) format:\n%w", inputImageFile, err)
	}

	detectedImageFormat := imageInfo.Format
	sourceArg := fmt.Sprintf("file.filename=%s", qemuImgEscapeOptionValue(inputImageFile))

	// The fixed-size VHD format is just a raw disk file with small metadata footer appended to the end. Unfortunatley,
	// that footer doesn't contain a file signature (i.e. "magic number"). So, qemu-img can't correctly detect this
	// format and instead reports fixed-size VHDs as raw images. So, use the filename extension as a hint.
	if inputImageFormat == "vhd" && detectedImageFormat == "raw" {
		// Force qemu-img to treat the file as a VHD.
		detectedImageFormat = "vpc"
	}

	if detectedImageFormat == "vpc" {
		// There are actually two different ways of calculating the disk size of a VHD file. The old method, which is
		// used by Microsoft Virtual PC, uses the VHD's footer's "Disk Geometry" (cylinder, heads, and sectors per
		// track/cylinder) fields. Whereas, the new method, which is used by Hyper-V, simply uses the VHD's footer's
		// "Current Size" field. The qemu-img tool does try to correctly detect which one is being used by looking at
		// the footer's "Creator Application" field. But if the tool that created the VHD uses a name that qemu-img
		// doesn't recognize, then the heuristic can pick the wrong one. This seems to be the case for VHDs downloaded
		// from Azure. For the Image Customizer tool, it is pretty safe to assume all VHDs use the Hyper-V format.
		// So, force qemu-img to use that format.
		sourceArg += ",driver=vpc,force_size_calc=current_size"
	}

	err = shell.ExecuteLiveWithErr(1, "qemu-img", "convert", "-O", "raw", "--image-opts", sourceArg, rawImageFile)
	if err != nil {
		return "", fmt.Errorf("failed to convert image file to raw format:\n%w", err)
	}

	format, err := qemuStringtoImageFormatType(detectedImageFormat)
	if err != nil {
		return "", err
	}
	return format, nil
}

func qemuStringtoImageFormatType(qemuFormat string) (imagecustomizerapi.ImageFormatType, error) {
	switch qemuFormat {
	case "raw":
		return imagecustomizerapi.ImageFormatTypeRaw, nil
	case "qcow2":
		return imagecustomizerapi.ImageFormatTypeQcow2, nil
	case "vpc":
		return imagecustomizerapi.ImageFormatTypeVhd, nil
	case "vhdx":
		return imagecustomizerapi.ImageFormatTypeVhdx, nil
	case "iso":
		return imagecustomizerapi.ImageFormatTypeIso, nil
	default:
		return "", fmt.Errorf("unsupported qemu-img format: %s", qemuFormat)
	}
}

func qemuImgEscapeOptionValue(value string) string {
	// Commas are escaped by doubling them up.
	return strings.ReplaceAll(value, ",", ",,")
}

func customizeOSContents(ctx context.Context, ic *ImageCustomizerParameters) error {
	// If there are OS customizations, then we proceed as usual.
	// If there are no OS customizations, and the input is an iso, we just
	// return because this function is mainly about OS customizations.
	// This function also supports shrinking/exporting partitions. While
	// we could support those functions for input isos, we are choosing to
	// not support them until there is an actual need/a future time.
	// We explicitly inform the user of the lack of support earlier during
	// mic parameter validation (see createImageCustomizerParameters()).
	if !ic.customizeOSPartitions && ic.inputIsIso {
		return nil
	}

	ctx, span := otel.GetTracerProvider().Tracer(OtelTracerName).Start(ctx, "customize_os_contents")
	defer span.End()

	// The code beyond this point assumes the OS object is always present. To
	// change the code to check before every usage whether the OS object is
	// present or not will lead to a messy mix of if statements that do not
	// serve the readibility of the code. A simpler solution is to instantiate
	// a default imagecustomizerapi.OS object if the passed in one is absent.
	// Then the code afterwards knows how to handle the default values
	// correctly, and thus it eliminates the need for many if statements.
	if ic.config.OS == nil {
		ic.config.OS = &imagecustomizerapi.OS{}
	}

	// Customize the partitions.
	partitionsCustomized, newRawImageFile, partIdToPartUuid, err := customizePartitions(ctx, ic.buildDirAbs,
		ic.configPath, ic.config, ic.rawImageFile)
	if err != nil {
		return err
	}

	if ic.rawImageFile != newRawImageFile {
		os.Remove(ic.rawImageFile)
		ic.rawImageFile = newRawImageFile
	}

	// Customize the raw image file.
<<<<<<< HEAD
	partUuidToFstabEntry, baseImageVerityMetadata, osRelease, osPackages, cosiBootMetadata, err := customizeImageHelper(ic.buildDirAbs, ic.configPath,
=======
	partUuidToFstabEntry, baseImageVerityMetadata, osRelease, osPackages, err := customizeImageHelper(ctx, ic.buildDirAbs, ic.configPath,
>>>>>>> 798b73fe
		ic.config, ic.rawImageFile, ic.rpmsSources, ic.useBaseImageRpmRepos, partitionsCustomized, ic.imageUuidStr, ic.packageSnapshotTime,
		ic.outputImageFormat)
	if err != nil {
		return err
	}

	if len(baseImageVerityMetadata) > 0 {
		previewFeatureEnabled := slices.Contains(ic.config.PreviewFeatures,
			imagecustomizerapi.PreviewFeatureReinitializeVerity)
		if !previewFeatureEnabled {
			return fmt.Errorf("Please enable the '%s' preview feature to customize a verity enabled base image",
				imagecustomizerapi.PreviewFeatureReinitializeVerity)
		}
	}

	ic.partUuidToFstabEntry = partUuidToFstabEntry
	ic.baseImageVerityMetadata = baseImageVerityMetadata
	ic.osRelease = osRelease
	ic.osPackages = osPackages
	ic.cosiBootMetadata = cosiBootMetadata

	// For COSI, always shrink the filesystems.
	shrinkPartitions := ic.outputImageFormat == imagecustomizerapi.ImageFormatTypeCosi
	if shrinkPartitions {
		err = shrinkFilesystemsHelper(ctx, ic.rawImageFile)
		if err != nil {
			return fmt.Errorf("failed to shrink filesystems:\n%w", err)
		}
	}

	if len(ic.config.Storage.Verity) > 0 || len(ic.baseImageVerityMetadata) > 0 {
		// Customize image for dm-verity, setting up verity metadata and security features.
		verityMetadata, err := customizeVerityImageHelper(ctx, ic.buildDirAbs, ic.config, ic.rawImageFile, partIdToPartUuid,
			shrinkPartitions, ic.baseImageVerityMetadata)
		if err != nil {
			return err
		}

		ic.verityMetadata = verityMetadata
	}

	if ic.config.OS.Uki != nil {
		err = createUki(ctx, ic.config.OS.Uki, ic.buildDirAbs, ic.rawImageFile)
		if err != nil {
			return err
		}
	}

	// Check file systems for corruption.
	err = checkFileSystems(ctx, ic.rawImageFile)
	if err != nil {
		return fmt.Errorf("failed to check filesystems:\n%w", err)
	}

	return nil
}

func convertWriteableFormatToOutputImage(ctx context.Context, ic *ImageCustomizerParameters, inputIsoArtifacts *IsoArtifactsStore) error {
	logger.Log.Infof("Converting customized OS partitions into the final image")

	_, span := otel.GetTracerProvider().Tracer(OtelTracerName).Start(ctx, "output_image_conversion")
	span.SetAttributes(
		attribute.String("output_image_format", string(ic.outputImageFormat)),
	)
	defer span.End()

	// Create final output image file if requested.
	switch ic.outputImageFormat {
	case imagecustomizerapi.ImageFormatTypeVhd, imagecustomizerapi.ImageFormatVhdTypeFixed,
		imagecustomizerapi.ImageFormatTypeVhdx, imagecustomizerapi.ImageFormatTypeQcow2,
		imagecustomizerapi.ImageFormatTypeRaw:
		logger.Log.Infof("Writing: %s", ic.outputImageFile)

		err := ConvertImageFile(ic.rawImageFile, ic.outputImageFile, ic.outputImageFormat)
		if err != nil {
			return err
		}

	case imagecustomizerapi.ImageFormatTypeCosi:
		err := convertToCosi(ic.buildDirAbs, ic.rawImageFile, ic.outputImageFile, ic.partUuidToFstabEntry,
			ic.verityMetadata, ic.osRelease, ic.osPackages, ic.imageUuid, ic.imageUuidStr, ic.cosiBootMetadata)
		if err != nil {
			return err
		}

	case imagecustomizerapi.ImageFormatTypeIso, imagecustomizerapi.ImageFormatTypePxeDir, imagecustomizerapi.ImageFormatTypePxeTar:
		// Decide whether we need to re-build the full OS image or not
		convertInitramfsType := false
		if inputIsoArtifacts != nil {
			// Let's check if use is converting from full os initramfs to bootstrap initramfs
			var err error
			_, convertInitramfsType, err = buildLiveOSConfig(inputIsoArtifacts, ic.config.Iso, ic.config.Pxe,
				ic.outputImageFormat)
			if err != nil {
				return fmt.Errorf("failed to build Live OS configuration\n%w", err)
			}
		}

		rebuildFullOsImage := ic.customizeOSPartitions || inputIsoArtifacts == nil || convertInitramfsType

		// Either re-build the full OS image, or just re-package the existing one
		if rebuildFullOsImage {
			requestedSELinuxMode := imagecustomizerapi.SELinuxModeDefault
			if ic.config.OS != nil {
				requestedSELinuxMode = ic.config.OS.SELinux.Mode
			}
			err := createLiveOSFromRaw(ctx, ic.buildDirAbs, ic.configPath, inputIsoArtifacts, requestedSELinuxMode,
				ic.config.Iso, ic.config.Pxe, ic.rawImageFile, ic.outputImageFormat, ic.outputImageFile)
			if err != nil {
				return fmt.Errorf("failed to create Live OS artifacts:\n%w", err)
			}
		} else {
			err := repackageLiveOS(ic.buildDirAbs, ic.configPath, ic.config.Iso, ic.config.Pxe,
				inputIsoArtifacts, ic.outputImageFormat, ic.outputImageFile)
			if err != nil {
				return fmt.Errorf("failed to create Live OS artifacts:\n%w", err)
			}
		}
	}

	return nil
}

func ConvertImageFile(inputPath string, outputPath string, format imagecustomizerapi.ImageFormatType) error {
	qemuImageFormat, qemuOptions := toQemuImageFormat(format)

	qemuImgArgs := []string{"convert", "-O", qemuImageFormat}
	if qemuOptions != "" {
		qemuImgArgs = append(qemuImgArgs, "-o", qemuOptions)
	}
	qemuImgArgs = append(qemuImgArgs, inputPath, outputPath)

	err := shell.ExecuteLiveWithErr(1, "qemu-img", qemuImgArgs...)
	if err != nil {
		return fmt.Errorf("failed to convert image file to format: %s:\n%w", format, err)
	}

	return nil
}

func toQemuImageFormat(imageFormat imagecustomizerapi.ImageFormatType) (string, string) {
	switch imageFormat {
	case imagecustomizerapi.ImageFormatTypeVhd:
		// Use "force_size=on" to ensure the Hyper-V's VHD format is used instead of the old Microsoft Virtual PC's VHD
		// format.
		return QemuFormatVpc, "subformat=dynamic,force_size=on"

	case imagecustomizerapi.ImageFormatVhdTypeFixed:
		return QemuFormatVpc, "subformat=fixed,force_size=on"

	case imagecustomizerapi.ImageFormatTypeVhdx:
		// For VHDX, qemu-img dynamically picks the block-size based on the size of the disk.
		// However, this can result in a significantly larger file size than other formats.
		// So, use a fixed block-size of 2 MiB to match the block-sizes used for qcow2 and VHD.
		return string(imagecustomizerapi.ImageFormatTypeVhdx), "block_size=2097152"

	default:
		return string(imageFormat), ""
	}
}

func ValidateConfig(ctx context.Context, baseConfigPath string, config *imagecustomizerapi.Config, inputImageFile string, rpmsSources []string,
	outputImageFile, outputImageFormat string, useBaseImageRpmRepos bool, packageSnapshotTime string, newImage bool,
) error {

	_, span := otel.GetTracerProvider().Tracer(OtelTracerName).Start(ctx, "validate_config")
	defer span.End()

	err := config.IsValid()
	if err != nil {
		return err
	}

	if !newImage {
		err = validateInput(baseConfigPath, config.Input, inputImageFile)
		if err != nil {
			return err
		}
	}

	err = validateIsoConfig(baseConfigPath, config.Iso)
	if err != nil {
		return err
	}

	err = validateOsConfig(baseConfigPath, config.OS, rpmsSources, useBaseImageRpmRepos)
	if err != nil {
		return err
	}

	err = validateScripts(baseConfigPath, &config.Scripts)
	if err != nil {
		return err
	}

	err = validateOutput(baseConfigPath, config.Output, outputImageFile, outputImageFormat)
	if err != nil {
		return err
	}

	if err := validateSnapshotTimeInput(packageSnapshotTime, config.PreviewFeatures); err != nil {
		return err
	}

	return nil
}

func validateInput(baseConfigPath string, input imagecustomizerapi.Input, inputImageFile string) error {
	if inputImageFile == "" && input.Image.Path == "" {
		return fmt.Errorf("input image file must be specified, either via the command line option '--image-file' or in the config file property 'input.image.path'")
	}

	if inputImageFile != "" {
		if yes, err := file.IsFile(inputImageFile); err != nil {
			return fmt.Errorf("invalid command-line option '--image-file': '%s'\n%w", inputImageFile, err)
		} else if !yes {
			return fmt.Errorf("invalid command-line option '--image-file': '%s'\nnot a file", inputImageFile)
		}
	} else {
		inputImageAbsPath := file.GetAbsPathWithBase(baseConfigPath, input.Image.Path)
		if yes, err := file.IsFile(inputImageAbsPath); err != nil {
			return fmt.Errorf("invalid config file property 'input.image.path': '%s'\n%w", input.Image.Path, err)
		} else if !yes {
			return fmt.Errorf("invalid config file property 'input.image.path': '%s'\nnot a file", input.Image.Path)
		}
	}

	return nil
}

func validateAdditionalFiles(baseConfigPath string, additionalFiles imagecustomizerapi.AdditionalFileList) error {
	errs := []error(nil)
	for _, additionalFile := range additionalFiles {
		switch {
		case additionalFile.Source != "":
			sourceFileFullPath := file.GetAbsPathWithBase(baseConfigPath, additionalFile.Source)
			isFile, err := file.IsFile(sourceFileFullPath)
			if err != nil {
				errs = append(errs, fmt.Errorf("invalid additionalFiles source file (%s):\n%w", additionalFile.Source, err))
			}

			if !isFile {
				errs = append(errs, fmt.Errorf("invalid additionalFiles source file (%s):\nnot a file",
					additionalFile.Source))
			}
		}
	}

	return errors.Join(errs...)
}

func validateIsoConfig(baseConfigPath string, config *imagecustomizerapi.Iso) error {
	if config == nil {
		return nil
	}

	err := validateAdditionalFiles(baseConfigPath, config.AdditionalFiles)
	if err != nil {
		return err
	}

	return nil
}

func validateOsConfig(baseConfigPath string, config *imagecustomizerapi.OS,
	rpmsSources []string, useBaseImageRpmRepos bool,
) error {
	if config == nil {
		return nil
	}

	var err error

	err = validatePackageLists(baseConfigPath, config, rpmsSources, useBaseImageRpmRepos)
	if err != nil {
		return err
	}

	err = validateAdditionalFiles(baseConfigPath, config.AdditionalFiles)
	if err != nil {
		return err
	}

	err = validateUsers(baseConfigPath, config.Users)
	if err != nil {
		return err
	}

	return nil
}

func validateScripts(baseConfigPath string, scripts *imagecustomizerapi.Scripts) error {
	if scripts == nil {
		return nil
	}

	for i, script := range scripts.PostCustomization {
		err := validateScript(baseConfigPath, &script)
		if err != nil {
			return fmt.Errorf("invalid postCustomization item at index %d:\n%w", i, err)
		}
	}

	for i, script := range scripts.FinalizeCustomization {
		err := validateScript(baseConfigPath, &script)
		if err != nil {
			return fmt.Errorf("invalid finalizeCustomization item at index %d:\n%w", i, err)
		}
	}

	return nil
}

func validateScript(baseConfigPath string, script *imagecustomizerapi.Script) error {
	if script.Path != "" {
		// Ensure that install scripts sit under the config file's parent directory.
		// This allows the install script to be run in the chroot environment by bind mounting the config directory.
		if !filepath.IsLocal(script.Path) {
			return fmt.Errorf("script file (%s) is not under config directory (%s)", script.Path, baseConfigPath)
		}

		fullPath := filepath.Join(baseConfigPath, script.Path)

		// Verify that the file exists.
		_, err := os.Stat(fullPath)
		if err != nil {
			return fmt.Errorf("couldn't read script file (%s):\n%w", script.Path, err)
		}
	}

	return nil
}

func validatePackageLists(baseConfigPath string, config *imagecustomizerapi.OS, rpmsSources []string,
	useBaseImageRpmRepos bool,
) error {
	if config == nil {
		return nil
	}

	allPackagesRemove, err := collectPackagesList(baseConfigPath, config.Packages.RemoveLists, config.Packages.Remove)
	if err != nil {
		return err
	}

	allPackagesInstall, err := collectPackagesList(baseConfigPath, config.Packages.InstallLists, config.Packages.Install)
	if err != nil {
		return err
	}

	allPackagesUpdate, err := collectPackagesList(baseConfigPath, config.Packages.UpdateLists, config.Packages.Update)
	if err != nil {
		return err
	}

	hasRpmSources := len(rpmsSources) > 0 || useBaseImageRpmRepos

	if !hasRpmSources {
		needRpmsSources := len(allPackagesInstall) > 0 || len(allPackagesUpdate) > 0 ||
			config.Packages.UpdateExistingPackages

		if needRpmsSources {
			return fmt.Errorf("have packages to install or update but no RPM sources were specified")
		}
	}

	config.Packages.Remove = allPackagesRemove
	config.Packages.Install = allPackagesInstall
	config.Packages.Update = allPackagesUpdate

	config.Packages.RemoveLists = nil
	config.Packages.InstallLists = nil
	config.Packages.UpdateLists = nil

	return nil
}

func validateOutput(baseConfigPath string, output imagecustomizerapi.Output, outputImageFile, outputImageFormat string) error {
	if outputImageFile == "" && output.Image.Path == "" {
		return fmt.Errorf("output image file must be specified, either via the command line option '--output-image-file' or in the config file property 'output.image.path'")
	}

	// Pxe output format allows the output to be a path.
	if output.Image.Format != imagecustomizerapi.ImageFormatTypePxeDir && outputImageFormat != string(imagecustomizerapi.ImageFormatTypePxeDir) {
		if outputImageFile != "" {
			if isDir, err := file.DirExists(outputImageFile); err != nil {
				return fmt.Errorf("invalid command-line option '--output-image-file': '%s'\n%w", outputImageFile, err)
			} else if isDir {
				return fmt.Errorf("invalid command-line option '--output-image-file': '%s'\nis a directory", outputImageFile)
			}
		} else {
			outputImageAbsPath := file.GetAbsPathWithBase(baseConfigPath, output.Image.Path)
			if isDir, err := file.DirExists(outputImageAbsPath); err != nil {
				return fmt.Errorf("invalid config file property 'output.image.path': '%s'\n%w", output.Image.Path, err)
			} else if isDir {
				return fmt.Errorf("invalid config file property 'output.image.path': '%s'\nis a directory", output.Image.Path)
			}
		}
	}

	if outputImageFormat == "" && output.Image.Format == imagecustomizerapi.ImageFormatTypeNone {
		return fmt.Errorf("output image format must be specified, either via the command line option '--output-image-format' or in the config file property 'output.image.format'")
	}

	return nil
}

func validateUsers(baseConfigPath string, users []imagecustomizerapi.User) error {
	for _, user := range users {
		err := validateUser(baseConfigPath, user)
		if err != nil {
			return fmt.Errorf("invalid user (%s):\n%w", user.Name, err)
		}
	}

	return nil
}

func validateUser(baseConfigPath string, user imagecustomizerapi.User) error {
	for _, path := range user.SSHPublicKeyPaths {
		absPath := file.GetAbsPathWithBase(baseConfigPath, path)
		isFile, err := file.IsFile(absPath)
		if err != nil {
			return fmt.Errorf("failed to find SSH public key file (%s):\n%w", path, err)
		}
		if !isFile {
			return fmt.Errorf("SSH public key path is not a file (%s)", path)
		}
	}

	return nil
}

func customizeImageHelper(ctx context.Context, buildDir string, baseConfigPath string, config *imagecustomizerapi.Config,
	rawImageFile string, rpmsSources []string, useBaseImageRpmRepos bool, partitionsCustomized bool,
	imageUuidStr string, packageSnapshotTime string, outputImageFormatType imagecustomizerapi.ImageFormatType,
) (map[string]diskutils.FstabEntry, []verityDeviceMetadata, string, []OsPackage, *CosiBootloader, error) {
	logger.Log.Debugf("Customizing OS")

	imageConnection, partUuidToFstabEntry, baseImageVerityMetadata, err := connectToExistingImage(ctx, rawImageFile,
		buildDir, "imageroot", true, false)
	if err != nil {
		return nil, nil, "", nil, nil, err
	}
	defer imageConnection.Close()

	osRelease, err := extractOSRelease(imageConnection)
	if err != nil {
		return nil, nil, "", nil, nil, err
	}

	imageConnection.Chroot().UnsafeRun(func() error {
		distro, version := osinfo.GetDistroAndVersion()
		logger.Log.Infof("Base OS distro: %s", distro)
		logger.Log.Infof("Base OS version: %s", version)
		return nil
	})

	err = validateVerityMountPaths(imageConnection, config, partUuidToFstabEntry, baseImageVerityMetadata)
	if err != nil {
		return nil, nil, "", nil, nil, fmt.Errorf("verity validation failed:\n%w", err)
	}

	// Do the actual customizations.
	err = doOsCustomizations(ctx, buildDir, baseConfigPath, config, imageConnection, rpmsSources,
		useBaseImageRpmRepos, partitionsCustomized, imageUuidStr, partUuidToFstabEntry, packageSnapshotTime)

	// collect OS info if generating a COSI image
	var osPackages []OsPackage
	var cosiBootMetadata *CosiBootloader
	if config.Output.Image.Format == imagecustomizerapi.ImageFormatTypeCosi || outputImageFormatType == imagecustomizerapi.ImageFormatTypeCosi {
<<<<<<< HEAD
		osPackages, cosiBootMetadata, err = collectOSInfo(buildDir, imageConnection)
=======
		osPackages, err = collectOSInfo(ctx, imageConnection)
>>>>>>> 798b73fe
		if err != nil {
			return nil, nil, "", nil, nil, err
		}
	}

	// Out of disk space errors can be difficult to diagnose.
	// So, warn about any partitions with low free space.
	warnOnLowFreeSpace(buildDir, imageConnection)

	if err != nil {
		return nil, nil, "", nil, nil, err
	}

	err = imageConnection.CleanClose()
	if err != nil {
		return nil, nil, "", nil, nil, err
	}

	return partUuidToFstabEntry, baseImageVerityMetadata, osRelease, osPackages, cosiBootMetadata, nil
}

<<<<<<< HEAD
func collectOSInfo(buildDir string, imageConnection *ImageConnection) ([]OsPackage, *CosiBootloader, error) {
=======
func collectOSInfo(ctx context.Context, imageConnection *ImageConnection) ([]OsPackage, error) {
	_, span := otel.GetTracerProvider().Tracer(OtelTracerName).Start(ctx, "collect_os_info")
	defer span.End()
>>>>>>> 798b73fe
	osPackages, err := getAllPackagesFromChroot(imageConnection)
	if err != nil {
		return nil, nil, fmt.Errorf("failed to extract installed packages:\n%w", err)
	}

	cosiBootMetadata, err := extractCosiBootMetadata(buildDir, imageConnection)
	if err != nil {
		return nil, nil, fmt.Errorf("failed to extract bootloader metadata:\n%w", err)
	}
	return osPackages, cosiBootMetadata, nil
}

func shrinkFilesystemsHelper(ctx context.Context, buildImageFile string) error {
	_, span := otel.GetTracerProvider().Tracer(OtelTracerName).Start(ctx, "shrink_filesystems")
	defer span.End()

	imageLoopback, err := safeloopback.NewLoopback(buildImageFile)
	if err != nil {
		return err
	}
	defer imageLoopback.Close()

	// Shrink the filesystems.
	err = shrinkFilesystems(imageLoopback.DevicePath())
	if err != nil {
		return err
	}

	err = imageLoopback.CleanClose()
	if err != nil {
		return err
	}

	return nil
}

func customizeVerityImageHelper(ctx context.Context, buildDir string, config *imagecustomizerapi.Config,
	buildImageFile string, partIdToPartUuid map[string]string, shrinkHashPartition bool,
	baseImageVerity []verityDeviceMetadata,
) ([]verityDeviceMetadata, error) {
	logger.Log.Infof("Provisioning verity")

	_, span := otel.GetTracerProvider().Tracer(OtelTracerName).Start(ctx, "provision_verity")
	defer span.End()

	verityMetadata := []verityDeviceMetadata(nil)

	loopback, err := safeloopback.NewLoopback(buildImageFile)
	if err != nil {
		return nil, fmt.Errorf("failed to connect to image file to provision verity:\n%w", err)
	}
	defer loopback.Close()

	diskPartitions, err := diskutils.GetDiskPartitions(loopback.DevicePath())
	if err != nil {
		return nil, err
	}

	sectorSize, _, err := diskutils.GetSectorSize(loopback.DevicePath())
	if err != nil {
		return nil, fmt.Errorf("failed to get disk's (%s) sector size:\n%w", loopback.DevicePath(), err)
	}

	for _, metadata := range baseImageVerity {
		// Find partitions.
		dataPartition, _, err := findPartitionHelper(imagecustomizerapi.MountIdentifierTypePartUuid,
			metadata.dataPartUuid, diskPartitions)
		if err != nil {
			return nil, fmt.Errorf("failed to find verity (%s) data partition:\n%w", metadata.name, err)
		}

		hashPartition, _, err := findPartitionHelper(imagecustomizerapi.MountIdentifierTypePartUuid,
			metadata.hashPartUuid, diskPartitions)
		if err != nil {
			return nil, fmt.Errorf("failed to find verity (%s) data partition:\n%w", metadata.name, err)
		}

		// Format hash partition.
		rootHash, err := verityFormat(loopback.DevicePath(), dataPartition.Path, hashPartition.Path,
			shrinkHashPartition, sectorSize)
		if err != nil {
			return nil, err
		}

		newMetadata := metadata
		newMetadata.rootHash = rootHash
		verityMetadata = append(verityMetadata, newMetadata)
	}

	for _, verityConfig := range config.Storage.Verity {
		// Extract the partition block device path.
		dataPartition, err := verityIdToPartition(verityConfig.DataDeviceId, verityConfig.DataDevice, partIdToPartUuid,
			diskPartitions)
		if err != nil {
			return nil, fmt.Errorf("failed to find verity (%s) data partition:\n%w", verityConfig.Id, err)
		}
		hashPartition, err := verityIdToPartition(verityConfig.HashDeviceId, verityConfig.HashDevice, partIdToPartUuid,
			diskPartitions)
		if err != nil {
			return nil, fmt.Errorf("failed to find verity (%s) hash partition:\n%w", verityConfig.Id, err)
		}

		// Format hash partition.
		rootHash, err := verityFormat(loopback.DevicePath(), dataPartition.Path, hashPartition.Path,
			shrinkHashPartition, sectorSize)
		if err != nil {
			return nil, err
		}

		metadata := verityDeviceMetadata{
			name:                  verityConfig.Name,
			rootHash:              rootHash,
			dataPartUuid:          dataPartition.PartUuid,
			hashPartUuid:          hashPartition.PartUuid,
			dataDeviceMountIdType: verityConfig.DataDeviceMountIdType,
			hashDeviceMountIdType: verityConfig.HashDeviceMountIdType,
			corruptionOption:      verityConfig.CorruptionOption,
			hashSignaturePath:     verityConfig.HashSignaturePath,
		}
		verityMetadata = append(verityMetadata, metadata)
	}

	// Refresh disk partitions after running veritysetup so that the hash partition's UUID is correct.
	err = diskutils.RefreshPartitions(loopback.DevicePath())
	if err != nil {
		return nil, err
	}

	diskPartitions, err = diskutils.GetDiskPartitions(loopback.DevicePath())
	if err != nil {
		return nil, err
	}

	// Update kernel args.
	isUki := config.OS.Uki != nil
	err = updateKernelArgsForVerity(buildDir, diskPartitions, verityMetadata, isUki)
	if err != nil {
		return nil, err
	}

	err = loopback.CleanClose()
	if err != nil {
		return nil, err
	}

	deviceNamesJson, _ := json.Marshal(getVerityNames(verityMetadata))
	span.SetAttributes(
		attribute.Int("verity_count", len(verityMetadata)),
		attribute.String("verity_device_name", string(deviceNamesJson)),
	)

	return verityMetadata, nil
}

func verityFormat(diskDevicePath string, dataPartitionPath string, hashPartitionPath string, shrinkHashPartition bool,
	sectorSize uint64,
) (string, error) {
	// Write hash partition.
	verityOutput, _, err := shell.NewExecBuilder("veritysetup", "format", dataPartitionPath, hashPartitionPath).
		LogLevel(logrus.DebugLevel, logrus.DebugLevel).
		ErrorStderrLines(1).
		ExecuteCaptureOutput()
	if err != nil {
		return "", fmt.Errorf("failed to calculate root hash (%s):\n%w", dataPartitionPath, err)
	}

	// Extract root hash using regular expressions.
	rootHashRegex, err := regexp.Compile(`Root hash:\s+([0-9a-fA-F]+)`)
	if err != nil {
		return "", fmt.Errorf("failed to compile root hash regex: %w", err)
	}

	rootHashMatches := rootHashRegex.FindStringSubmatch(verityOutput)
	if len(rootHashMatches) <= 1 {
		return "", fmt.Errorf("failed to parse root hash from veritysetup output")
	}

	rootHash := rootHashMatches[1]

	err = diskutils.RefreshPartitions(diskDevicePath)
	if err != nil {
		return "", fmt.Errorf("failed to wait for disk (%s) to update:\n%w", diskDevicePath, err)
	}

	if shrinkHashPartition {
		// Calculate the size of the hash partition from it's superblock.
		// In newer `veritysetup` versions, `veritysetup format` returns the size in its output. But that feature
		// is too new for now.
		hashPartitionSizeInBytes, err := calculateHashFileSizeInBytes(hashPartitionPath)
		if err != nil {
			return "", fmt.Errorf("failed to calculate hash partition's (%s) size:\n%w", hashPartitionPath, err)
		}

		hashPartitionSizeInSectors := convertBytesToSectors(hashPartitionSizeInBytes, sectorSize)

		err = resizePartition(hashPartitionPath, diskDevicePath, hashPartitionSizeInSectors)
		if err != nil {
			return "", fmt.Errorf("failed to shrink hash partition (%s):\n%w", diskDevicePath, err)
		}

		// Verify everything is still valid.
		err = shell.NewExecBuilder("veritysetup", "verify", dataPartitionPath, hashPartitionPath, rootHash).
			LogLevel(logrus.DebugLevel, logrus.DebugLevel).
			Execute()
		if err != nil {
			return "", fmt.Errorf("failed to verify verity (%s):\n%w", dataPartitionPath, err)
		}
	}

	return rootHash, nil
}

func updateKernelArgsForVerity(buildDir string, diskPartitions []diskutils.PartitionInfo,
	verityMetadata []verityDeviceMetadata, isUki bool,
) error {
	systemBootPartition, err := findSystemBootPartition(diskPartitions)
	if err != nil {
		return err
	}

	bootPartition, err := findBootPartitionFromEsp(systemBootPartition, diskPartitions, buildDir)
	if err != nil {
		return err
	}

	bootPartitionTmpDir := filepath.Join(buildDir, tmpBootPartitionDirName)
	// Temporarily mount the partition.
	bootPartitionMount, err := safemount.NewMount(bootPartition.Path, bootPartitionTmpDir, bootPartition.FileSystemType, 0, "", true)
	if err != nil {
		return fmt.Errorf("failed to mount partition (%s):\n%w", bootPartition.Path, err)
	}
	defer bootPartitionMount.Close()

	grubCfgFullPath := filepath.Join(bootPartitionTmpDir, DefaultGrubCfgPath)
	if err != nil {
		return fmt.Errorf("failed to stat file (%s):\n%w", grubCfgFullPath, err)
	}

	if isUki {
		// UKI is enabled, update kernel cmdline args file.
		err = updateUkiKernelArgsForVerity(verityMetadata, diskPartitions, buildDir, bootPartition.Uuid)
		if err != nil {
			return fmt.Errorf("failed to update kernel cmdline arguments for verity:\n%w", err)
		}
	}

	// Temporarily always update grub.cfg for verity, even when UKI is used.
	// Since grub dependencies are still kept under /boot and won't be cleaned.
	// This will be decoupled once the bootloader project is in place.
	err = updateGrubConfigForVerity(verityMetadata, grubCfgFullPath, diskPartitions, buildDir, bootPartition.Uuid)
	if err != nil {
		return fmt.Errorf("failed to update grub config for verity:\n%w", err)
	}

	err = bootPartitionMount.CleanClose()
	if err != nil {
		return err
	}

	return nil
}

func warnOnLowFreeSpace(buildDir string, imageConnection *ImageConnection) {
	logger.Log.Debugf("Checking disk space")

	imageChroot := imageConnection.Chroot()

	// Check all of the customized OS's partitions.
	for _, mountPoint := range getNonSpecialChrootMountPoints(imageConnection.Chroot()) {
		fullPath := filepath.Join(imageChroot.RootDir(), mountPoint.GetTarget())
		warnOnPathLowFreeSpace(fullPath, mountPoint.GetTarget())
	}

	// Check the partition that contains the build directory.
	warnOnPathLowFreeSpace(buildDir, "host:"+buildDir)
}

func warnOnPathLowFreeSpace(path string, name string) {
	var stat unix.Statfs_t
	err := unix.Statfs(path, &stat)
	if err != nil {
		logger.Log.Warnf("Failed to read disk space usage (%s)", path)
		return
	}

	totalBytes := stat.Frsize * int64(stat.Blocks)
	freeBytes := stat.Frsize * int64(stat.Bfree)
	usedBytes := totalBytes - freeBytes
	percentUsed := float64(usedBytes) / float64(totalBytes)
	percentFree := 1 - percentUsed

	logger.Log.Debugf("Disk space %.f%% (%s) on (%s)", percentUsed*100,
		humanReadableDiskSizeRatio(usedBytes, totalBytes), name)

	if percentFree <= diskFreeWarnThresholdPercent && freeBytes <= diskFreeWarnThresholdBytes {
		logger.Log.Warnf("Low free disk space %.f%% (%s) on (%s)", percentFree*100,
			humanReadableDiskSize(freeBytes), name)
	}
}

func humanReadableDiskSize(size int64) string {
	unitSize, unitName := humanReadableUnitSizeAndName(size)
	return fmt.Sprintf("%.f %s", float64(size)/float64(unitSize), unitName)
}

func humanReadableDiskSizeRatio(size int64, total int64) string {
	unitSize, unitName := humanReadableUnitSizeAndName(total)
	return fmt.Sprintf("%.f/%.f %s", float64(size)/float64(unitSize), float64(total)/float64(unitSize), unitName)
}

func humanReadableUnitSizeAndName(size int64) (int64, string) {
	switch {
	case size >= diskutils.TiB:
		return diskutils.TiB, "TiB"

	case size >= diskutils.GiB:
		return diskutils.GiB, "GiB"

	case size >= diskutils.MiB:
		return diskutils.MiB, "MiB"

	case size >= diskutils.KiB:
		return diskutils.KiB, "KiB"

	default:
		return 1, "B"
	}
}

func CheckEnvironmentVars() error {
	// Some commands, like tdnf (and gpg), require the USER and HOME environment variables to make sense in the OS they
	// are running under. Since the image customization tool is pretty much always run under root/sudo, this will
	// generally always be the case since root is always a valid user. However, this might not be true if the user
	// decides to use `sudo -E` instead of just `sudo`. So, check for this to avoid the user running into confusing
	// tdnf errors.
	//
	// In an ideal world, the USER, HOME, and PATH environment variables should be overridden whenever an external
	// command is called under chroot. But such a change would be quite involved.
	const (
		rootHome = "/root"
		rootUser = "root"
	)

	envHome := os.Getenv("HOME")
	envUser := os.Getenv("USER")

	if envHome != rootHome || (envUser != "" && envUser != rootUser) {
		return fmt.Errorf("tool should be run as root (e.g. by using sudo):\n"+
			"HOME must be set to '%s' (is '%s') and USER must be set to '%s' or '' (is '%s')",
			rootHome, envHome, rootUser, envUser)
	}

	return nil
}

func validateSnapshotTimeInput(snapshotTime string, previewFeatures []imagecustomizerapi.PreviewFeature) error {
	if snapshotTime != "" && !slices.Contains(previewFeatures, imagecustomizerapi.PreviewFeaturePackageSnapshotTime) {
		return fmt.Errorf("please enable the '%s' preview feature to specify '--package-snapshot-time'",
			imagecustomizerapi.PreviewFeaturePackageSnapshotTime)
	}

	if err := imagecustomizerapi.PackageSnapshotTime(snapshotTime).IsValid(); err != nil {
		return fmt.Errorf("invalid command-line option '--package-snapshot-time': '%s'\n%w", snapshotTime, err)
	}

	return nil
}<|MERGE_RESOLUTION|>--- conflicted
+++ resolved
@@ -480,11 +480,7 @@
 	}
 
 	// Customize the raw image file.
-<<<<<<< HEAD
-	partUuidToFstabEntry, baseImageVerityMetadata, osRelease, osPackages, cosiBootMetadata, err := customizeImageHelper(ic.buildDirAbs, ic.configPath,
-=======
-	partUuidToFstabEntry, baseImageVerityMetadata, osRelease, osPackages, err := customizeImageHelper(ctx, ic.buildDirAbs, ic.configPath,
->>>>>>> 798b73fe
+	partUuidToFstabEntry, baseImageVerityMetadata, osRelease, osPackages, cosiBootMetadata, err := customizeImageHelper(ctx, ic.buildDirAbs, ic.configPath,
 		ic.config, ic.rawImageFile, ic.rpmsSources, ic.useBaseImageRpmRepos, partitionsCustomized, ic.imageUuidStr, ic.packageSnapshotTime,
 		ic.outputImageFormat)
 	if err != nil {
@@ -956,11 +952,7 @@
 	var osPackages []OsPackage
 	var cosiBootMetadata *CosiBootloader
 	if config.Output.Image.Format == imagecustomizerapi.ImageFormatTypeCosi || outputImageFormatType == imagecustomizerapi.ImageFormatTypeCosi {
-<<<<<<< HEAD
 		osPackages, cosiBootMetadata, err = collectOSInfo(buildDir, imageConnection)
-=======
-		osPackages, err = collectOSInfo(ctx, imageConnection)
->>>>>>> 798b73fe
 		if err != nil {
 			return nil, nil, "", nil, nil, err
 		}
@@ -982,13 +974,7 @@
 	return partUuidToFstabEntry, baseImageVerityMetadata, osRelease, osPackages, cosiBootMetadata, nil
 }
 
-<<<<<<< HEAD
 func collectOSInfo(buildDir string, imageConnection *ImageConnection) ([]OsPackage, *CosiBootloader, error) {
-=======
-func collectOSInfo(ctx context.Context, imageConnection *ImageConnection) ([]OsPackage, error) {
-	_, span := otel.GetTracerProvider().Tracer(OtelTracerName).Start(ctx, "collect_os_info")
-	defer span.End()
->>>>>>> 798b73fe
 	osPackages, err := getAllPackagesFromChroot(imageConnection)
 	if err != nil {
 		return nil, nil, fmt.Errorf("failed to extract installed packages:\n%w", err)
