--- conflicted
+++ resolved
@@ -17,6 +17,7 @@
 	"github.com/microsoft/azure-linux-image-tools/toolkit/tools/internal/imageconnection"
 	"github.com/microsoft/azure-linux-image-tools/toolkit/tools/internal/logger"
 	"github.com/microsoft/azure-linux-image-tools/toolkit/tools/internal/osinfo"
+	"github.com/microsoft/azure-linux-image-tools/toolkit/tools/internal/randomization"
 	"github.com/microsoft/azure-linux-image-tools/toolkit/tools/internal/shell"
 	"github.com/microsoft/azure-linux-image-tools/toolkit/tools/internal/targetos"
 	"github.com/microsoft/azure-linux-image-tools/toolkit/tools/internal/vhdutils"
@@ -95,17 +96,7 @@
 // The value of this string is inserted during compilation via a linker flag.
 var ToolVersion = ""
 
-type imageCustomizerParameters struct {
-<<<<<<< HEAD
-	BaseImageVerityMetadata []verityDeviceMetadata
-	VerityMetadata          []verityDeviceMetadata
-
-	PartUuidToFstabEntry map[string]diskutils.FstabEntry
-	OsRelease            string
-	OsPackages           []OsPackage
-	CosiBootMetadata     *CosiBootloader
-	TargetOS             targetos.TargetOs
-=======
+type imageMetadata struct {
 	baseImageVerityMetadata []verityDeviceMetadata
 	verityMetadata          []verityDeviceMetadata
 
@@ -114,7 +105,6 @@
 	osPackages           []OsPackage
 	cosiBootMetadata     *CosiBootloader
 	targetOS             targetos.TargetOs
->>>>>>> ed280236
 }
 
 type verityDeviceMetadata struct {
@@ -128,8 +118,6 @@
 	hashSignaturePath     string
 }
 
-<<<<<<< HEAD
-=======
 func createResolvedConfig(ctx context.Context, baseConfigPath string, config *imagecustomizerapi.Config,
 	options ImageCustomizerOptions,
 ) (*ResolvedConfig, error) {
@@ -213,7 +201,6 @@
 	return rc, nil
 }
 
->>>>>>> ed280236
 func CustomizeImageWithConfigFile(ctx context.Context, buildDir string, configFile string, inputImageFile string,
 	rpmsSources []string, outputImageFile string, outputImageFormat string,
 	useBaseImageRpmRepos bool, packageSnapshotTime string,
@@ -267,7 +254,7 @@
 	inputImageFile string, rpmsSources []string, outputImageFile string, outputImageFormat string,
 	useBaseImageRpmRepos bool, packageSnapshotTime string,
 ) (err error) {
-	options := ImageCustomizerOptions{
+	return CustomizeImageOptions(ctx, baseConfigPath, config, ImageCustomizerOptions{
 		BuildDir:             buildDir,
 		InputImageFile:       inputImageFile,
 		RpmsSources:          rpmsSources,
@@ -275,13 +262,7 @@
 		OutputImageFormat:    imagecustomizerapi.ImageFormatType(outputImageFormat),
 		UseBaseImageRpmRepos: useBaseImageRpmRepos,
 		PackageSnapshotTime:  imagecustomizerapi.PackageSnapshotTime(packageSnapshotTime),
-<<<<<<< HEAD
-	}
-
-	return CustomizeImageOptions(ctx, baseConfigPath, config, options)
-=======
 	})
->>>>>>> ed280236
 }
 
 func CustomizeImageOptions(ctx context.Context, baseConfigPath string, config *imagecustomizerapi.Config,
@@ -308,21 +289,14 @@
 		span.End()
 	}()
 
-	ic := &imageCustomizerParameters{}
-<<<<<<< HEAD
-
-	rc, err := ValidateConfig(ctx, baseConfigPath, config, false, options)
-=======
-
 	err = ValidateConfig(ctx, baseConfigPath, config, false, options)
 	if err != nil {
 		return fmt.Errorf("%w:\n%w", ErrInvalidImageConfig, err)
 	}
 
 	rc, err := createResolvedConfig(ctx, baseConfigPath, config, options)
->>>>>>> ed280236
-	if err != nil {
-		return fmt.Errorf("%w:\n%w", ErrInvalidImageConfig, err)
+	if err != nil {
+		return fmt.Errorf("%w:\n%w", ErrInvalidParameters, err)
 	}
 	defer func() {
 		cleanupErr := cleanUp(rc)
@@ -371,7 +345,7 @@
 		}
 	}()
 
-	err = customizeOSContents(ctx, rc, ic)
+	im, err := customizeOSContents(ctx, rc)
 	if err != nil {
 		return err
 	}
@@ -380,17 +354,13 @@
 		outputDir := file.GetAbsPathWithBase(baseConfigPath, config.Output.Artifacts.Path)
 
 		err = outputArtifacts(ctx, config.Output.Artifacts.Items, outputDir, rc.BuildDirAbs,
-<<<<<<< HEAD
-			rc.RawImageFile, ic.VerityMetadata)
-=======
-			rc.RawImageFile, ic.verityMetadata)
->>>>>>> ed280236
+			rc.RawImageFile, im.verityMetadata)
 		if err != nil {
 			return fmt.Errorf("%w:\n%w", ErrCustomizeOutputArtifacts, err)
 		}
 	}
 
-	err = convertWriteableFormatToOutputImage(ctx, rc, ic, inputIsoArtifacts)
+	err = convertWriteableFormatToOutputImage(ctx, rc, im, inputIsoArtifacts)
 	if err != nil {
 		return fmt.Errorf("%w:\n%w", ErrConvertToOutputFormat, err)
 	}
@@ -541,7 +511,9 @@
 	return strings.ReplaceAll(value, ",", ",,")
 }
 
-func customizeOSContents(ctx context.Context, rc *ResolvedConfig, ic *imageCustomizerParameters) error {
+func customizeOSContents(ctx context.Context, rc *ResolvedConfig) (imageMetadata, error) {
+	im := imageMetadata{}
+
 	// If there are OS customizations, then we proceed as usual.
 	// If there are no OS customizations, and the input is an iso, we just
 	// return because this function is mainly about OS customizations.
@@ -549,9 +521,9 @@
 	// we could support those functions for input isos, we are choosing to
 	// not support them until there is an actual need/a future time.
 	// We explicitly inform the user of the lack of support earlier during
-	// mic parameter validation (see createImageCustomizerParameters()).
+	// mic parameter validation (see createResolvedConfig()).
 	if !rc.CustomizeOSPartitions && rc.InputIsIso() {
-		return nil
+		return im, nil
 	}
 
 	ctx, span := otel.GetTracerProvider().Tracer(OtelTracerName).Start(ctx, "customize_os_contents")
@@ -570,21 +542,17 @@
 
 	targetOS, err := validateTargetOs(ctx, rc.BuildDirAbs, rc.RawImageFile, rc.Config)
 	if err != nil {
-		return fmt.Errorf("%w:\n%w", ErrCannotValidateTargetOS, err)
+		return im, fmt.Errorf("%w:\n%w", ErrCannotValidateTargetOS, err)
 	}
 
 	// Save target OS information
-	ic.TargetOS = targetOS
+	im.targetOS = targetOS
 
 	// Customize the partitions.
 	partitionsCustomized, newRawImageFile, partIdToPartUuid, err := customizePartitions(ctx, rc.BuildDirAbs,
-<<<<<<< HEAD
-		rc.BaseConfigPath, rc.Config, rc.RawImageFile, ic.TargetOS)
-=======
-		rc.BaseConfigPath, rc.Config, rc.RawImageFile, ic.targetOS)
->>>>>>> ed280236
-	if err != nil {
-		return err
+		rc.BaseConfigPath, rc.Config, rc.RawImageFile, im.targetOS)
+	if err != nil {
+		return im, err
 	}
 
 	if rc.RawImageFile != newRawImageFile {
@@ -594,58 +562,47 @@
 
 	// Customize the raw image file.
 	partUuidToFstabEntry, baseImageVerityMetadata, readonlyPartUuids, osRelease, err := customizeImageHelper(ctx, rc,
-<<<<<<< HEAD
-		partitionsCustomized, ic.TargetOS)
-=======
-		partitionsCustomized, ic.targetOS)
->>>>>>> ed280236
-	if err != nil {
-		return fmt.Errorf("%w:\n%w", ErrCustomizeOs, err)
+		partitionsCustomized, im.targetOS)
+	if err != nil {
+		return im, fmt.Errorf("%w:\n%w", ErrCustomizeOs, err)
 	}
 
 	if len(baseImageVerityMetadata) > 0 {
 		previewFeatureEnabled := slices.Contains(rc.Config.PreviewFeatures,
 			imagecustomizerapi.PreviewFeatureReinitializeVerity)
 		if !previewFeatureEnabled {
-			return ErrVerityPreviewFeatureRequired
-		}
-	}
-
-	ic.PartUuidToFstabEntry = partUuidToFstabEntry
-	ic.BaseImageVerityMetadata = baseImageVerityMetadata
-	ic.OsRelease = osRelease
+			return im, ErrVerityPreviewFeatureRequired
+		}
+	}
+
+	im.partUuidToFstabEntry = partUuidToFstabEntry
+	im.baseImageVerityMetadata = baseImageVerityMetadata
+	im.osRelease = osRelease
 
 	// For COSI, always shrink the filesystems.
 	shrinkPartitions := rc.OutputImageFormat == imagecustomizerapi.ImageFormatTypeCosi
 	if shrinkPartitions {
 		err = shrinkFilesystemsHelper(ctx, rc.RawImageFile, readonlyPartUuids)
 		if err != nil {
-			return fmt.Errorf("%w:\n%w", ErrShrinkFilesystems, err)
-		}
-	}
-
-<<<<<<< HEAD
-	if len(rc.Config.Storage.Verity) > 0 || len(ic.BaseImageVerityMetadata) > 0 {
+			return im, fmt.Errorf("%w:\n%w", ErrShrinkFilesystems, err)
+		}
+	}
+
+	if len(rc.Config.Storage.Verity) > 0 || len(im.baseImageVerityMetadata) > 0 {
 		// Customize image for dm-verity, setting up verity metadata and security features.
 		verityMetadata, err := customizeVerityImageHelper(ctx, rc.BuildDirAbs, rc.Config, rc.RawImageFile,
-			partIdToPartUuid, shrinkPartitions, ic.BaseImageVerityMetadata, readonlyPartUuids)
-=======
-	if len(rc.Config.Storage.Verity) > 0 || len(ic.baseImageVerityMetadata) > 0 {
-		// Customize image for dm-verity, setting up verity metadata and security features.
-		verityMetadata, err := customizeVerityImageHelper(ctx, rc.BuildDirAbs, rc.Config, rc.RawImageFile,
-			partIdToPartUuid, shrinkPartitions, ic.baseImageVerityMetadata, readonlyPartUuids)
->>>>>>> ed280236
-		if err != nil {
-			return fmt.Errorf("%w:\n%w", ErrCustomizeProvisionVerity, err)
-		}
-
-		ic.VerityMetadata = verityMetadata
+			partIdToPartUuid, shrinkPartitions, im.baseImageVerityMetadata, readonlyPartUuids)
+		if err != nil {
+			return im, fmt.Errorf("%w:\n%w", ErrCustomizeProvisionVerity, err)
+		}
+
+		im.verityMetadata = verityMetadata
 	}
 
 	if rc.Config.OS.Uki != nil {
 		err = createUki(ctx, rc.BuildDirAbs, rc.RawImageFile)
 		if err != nil {
-			return fmt.Errorf("%w:\n%w", ErrCustomizeCreateUkis, err)
+			return im, fmt.Errorf("%w:\n%w", ErrCustomizeCreateUkis, err)
 		}
 	}
 
@@ -655,22 +612,22 @@
 	if rc.Config.Output.Image.Format == imagecustomizerapi.ImageFormatTypeCosi || rc.OutputImageFormat == imagecustomizerapi.ImageFormatTypeCosi {
 		osPackages, cosiBootMetadata, err = collectOSInfo(ctx, rc.BuildDirAbs, rc.RawImageFile)
 		if err != nil {
-			return fmt.Errorf("%w:\n%w", ErrCollectOSInfo, err)
-		}
-		ic.OsPackages = osPackages
-		ic.CosiBootMetadata = cosiBootMetadata
+			return im, fmt.Errorf("%w:\n%w", ErrCollectOSInfo, err)
+		}
+		im.osPackages = osPackages
+		im.cosiBootMetadata = cosiBootMetadata
 	}
 
 	// Check file systems for corruption.
 	err = checkFileSystems(ctx, rc.RawImageFile)
 	if err != nil {
-		return fmt.Errorf("%w:\n%w", ErrCheckFilesystems, err)
-	}
-
-	return nil
-}
-
-func convertWriteableFormatToOutputImage(ctx context.Context, rc *ResolvedConfig, ic *imageCustomizerParameters,
+		return im, fmt.Errorf("%w:\n%w", ErrCheckFilesystems, err)
+	}
+
+	return im, nil
+}
+
+func convertWriteableFormatToOutputImage(ctx context.Context, rc *ResolvedConfig, im imageMetadata,
 	inputIsoArtifacts *IsoArtifactsStore,
 ) error {
 	logger.Log.Infof("Converting customized OS partitions into the final image")
@@ -694,13 +651,8 @@
 		}
 
 	case imagecustomizerapi.ImageFormatTypeCosi:
-<<<<<<< HEAD
-		err := convertToCosi(rc.BuildDirAbs, rc.RawImageFile, rc.OutputImageFile, ic.PartUuidToFstabEntry,
-			ic.VerityMetadata, ic.OsRelease, ic.OsPackages, rc.ImageUuid, rc.ImageUuidStr, ic.CosiBootMetadata)
-=======
-		err := convertToCosi(rc.BuildDirAbs, rc.RawImageFile, rc.OutputImageFile, ic.partUuidToFstabEntry,
-			ic.verityMetadata, ic.osRelease, ic.osPackages, rc.ImageUuid, rc.ImageUuidStr, ic.cosiBootMetadata)
->>>>>>> ed280236
+		err := convertToCosi(rc.BuildDirAbs, rc.RawImageFile, rc.OutputImageFile, im.partUuidToFstabEntry,
+			im.verityMetadata, im.osRelease, im.osPackages, rc.ImageUuid, rc.ImageUuidStr, im.cosiBootMetadata)
 		if err != nil {
 			return err
 		}
