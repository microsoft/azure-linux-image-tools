// Copyright (c) Microsoft Corporation.
// Licensed under the MIT License.

package imagecustomizerlib

import (
	"context"
	"fmt"
	"os"
	"path/filepath"
	"slices"
	"strings"

	"github.com/microsoft/azure-linux-image-tools/toolkit/tools/imagecustomizerapi"
	"github.com/microsoft/azure-linux-image-tools/toolkit/tools/imagegen/diskutils"
	"github.com/microsoft/azure-linux-image-tools/toolkit/tools/internal/file"
	"github.com/microsoft/azure-linux-image-tools/toolkit/tools/internal/imageconnection"
	"github.com/microsoft/azure-linux-image-tools/toolkit/tools/internal/logger"
	"github.com/microsoft/azure-linux-image-tools/toolkit/tools/internal/osinfo"
	"github.com/microsoft/azure-linux-image-tools/toolkit/tools/internal/shell"
	"github.com/microsoft/azure-linux-image-tools/toolkit/tools/internal/targetos"
	"github.com/microsoft/azure-linux-image-tools/toolkit/tools/internal/vhdutils"
	"go.opentelemetry.io/otel"
	"go.opentelemetry.io/otel/attribute"
	"go.opentelemetry.io/otel/codes"
	"golang.org/x/sys/unix"
)

var (
	// Validation errors
	ErrInvalidOutputFormat            = NewImageCustomizerError("Validation:InvalidOutputFormat", "invalid output image format")
	ErrCannotGenerateOutputFormat     = NewImageCustomizerError("Validation:CannotGenerateOutputFormat", "cannot generate output format from input format")
	ErrCannotValidateTargetOS         = NewImageCustomizerError("Validation:CannotValidateTargetOS", "cannot validate target OS of the base image")
	ErrCannotCustomizePartitionsOnIso = NewImageCustomizerError("Validation:CannotCustomizePartitionsOnIso", "cannot customize partitions when input is ISO")
	ErrInvalidImageConfig             = NewImageCustomizerError("Validation:InvalidImageConfig", "invalid image config")
	ErrInvalidParameters              = NewImageCustomizerError("Validation:InvalidParameters", "invalid parameters")
	ErrVerityValidation               = NewImageCustomizerError("Validation:VerityValidation", "verity validation failed")
	ErrUnsupportedQemuImageFormat     = NewImageCustomizerError("Validation:UnsupportedQemuImageFormat", "unsupported qemu-img format")
	ErrToolNotRunAsRoot               = NewImageCustomizerError("Validation:ToolNotRunAsRoot", "tool should be run as root (e.g. by using sudo)")
	ErrPackageSnapshotPreviewRequired = NewImageCustomizerError("Validation:PackageSnapshotPreviewRequired", fmt.Sprintf("preview feature '%s' required to specify package snapshot time", imagecustomizerapi.PreviewFeaturePackageSnapshotTime))
	ErrVerityPreviewFeatureRequired   = NewImageCustomizerError("Validation:VerityPreviewFeatureRequired", fmt.Sprintf("preview feature '%s' required to customize verity enabled base image", imagecustomizerapi.PreviewFeatureReinitializeVerity))
	ErrFedora42PreviewFeatureRequired = NewImageCustomizerError("Validation:Fedora42PreviewFeatureRequired", fmt.Sprintf("preview feature '%s' required to customize Fedora 42 base image", imagecustomizerapi.PreviewFeatureFedora42))

	// Generic customization errors
	ErrGetAbsoluteConfigPath    = NewImageCustomizerError("Customizer:GetAbsoluteConfigPath", "failed to get absolute path of config file directory")
	ErrCustomizeOs              = NewImageCustomizerError("Customizer:CustomizeOs", "failed to customize OS")
	ErrCustomizeProvisionVerity = NewImageCustomizerError("Customizer:ProvisionVerity", "failed to provision verity")
	ErrCustomizeCreateUkis      = NewImageCustomizerError("Customizer:CreateUkis", "failed to create UKIs")
	ErrCustomizeOutputArtifacts = NewImageCustomizerError("Customizer:OutputArtifacts", "failed to output artifacts")

	// Image conversion errors
	ErrConvertInputImage       = NewImageCustomizerError("ImageConversion:ConvertInput", "failed to convert input image to a raw image")
	ErrConvertToOutputFormat   = NewImageCustomizerError("ImageConversion:ConvertToOutput", "failed to convert customized raw image to output format")
	ErrDetectImageFormat       = NewImageCustomizerError("ImageConversion:DetectFormat", "failed to detect input image format")
	ErrConvertImageToRawFormat = NewImageCustomizerError("ImageConversion:ConvertToRawFormat", "failed to convert image file to raw format")
	ErrConvertImageToFormat    = NewImageCustomizerError("ImageConversion:ConvertToFormat", "failed to convert image file to format")

	// Artifacts errors
	ErrExtractPackages           = NewImageCustomizerError("Artifacts:ExtractPackages", "failed to extract installed packages")
	ErrExtractBootloaderMetadata = NewImageCustomizerError("Artifacts:ExtractBootloaderMetadata", "failed to extract bootloader metadata")
	ErrCollectOSInfo             = NewImageCustomizerError("Artifacts:CollectOSInfo", "failed to collect OS information")

	// LiveOS errors
	ErrCreateArtifactsStore  = NewImageCustomizerError("LiveOS:CreateArtifactsStore", "failed to create artifacts store")
	ErrBuildLiveOSConfig     = NewImageCustomizerError("LiveOS:BuildConfig", "failed to build Live OS configuration")
	ErrCreateWriteableImage  = NewImageCustomizerError("LiveOS:CreateWriteableImage", "failed to create writeable image")
	ErrCreateLiveOSArtifacts = NewImageCustomizerError("LiveOS:CreateArtifacts", "failed to create Live OS artifacts")

	// Filesystem errors
	ErrShrinkFilesystems = NewImageCustomizerError("Filesystem:Shrink", "failed to shrink filesystems")
	ErrCheckFilesystems  = NewImageCustomizerError("Filesystem:Check", "failed to check filesystems")
	ErrStatFile          = NewImageCustomizerError("Filesystem:StatFile", "failed to stat file")
)

const (
	tmpPartitionDirName     = "tmp-partition"
	tmpEspPartitionDirName  = "tmp-esp-partition"
	tmpBootPartitionDirName = "tmp-boot-partition"

	// qemu-specific formats
	QemuFormatVpc = "vpc"

	BaseImageName                = "image.raw"
	PartitionCustomizedImageName = "image2.raw"

	diskFreeWarnThresholdBytes   = 500 * diskutils.MiB
	diskFreeWarnThresholdPercent = 0.05
	toolsRootImageDir            = "_imageroot"
	toolsRoot                    = "toolsroot"

	OtelTracerName = "imagecustomizerlib"
)

// Version specifies the version of the Azure Linux Image Customizer tool.
// The value of this string is inserted during compilation via a linker flag.
var ToolVersion = ""

type imageMetadata struct {
	baseImageVerityMetadata []verityDeviceMetadata
	verityMetadata          []verityDeviceMetadata

	partUuidToFstabEntry map[string]diskutils.FstabEntry
	osRelease            string
	osPackages           []OsPackage
	cosiBootMetadata     *CosiBootloader
	targetOS             targetos.TargetOs
}

type verityDeviceMetadata struct {
	name                  string
	rootHash              string
	dataPartUuid          string
	hashPartUuid          string
	dataDeviceMountIdType imagecustomizerapi.MountIdentifierType
	hashDeviceMountIdType imagecustomizerapi.MountIdentifierType
	corruptionOption      imagecustomizerapi.CorruptionOption
	hashSignaturePath     string
}

<<<<<<< HEAD
func createResolvedConfig(ctx context.Context, baseConfigPath string, config *imagecustomizerapi.Config,
	options ImageCustomizerOptions,
) (*ResolvedConfig, error) {
	_, span := otel.GetTracerProvider().Tracer(OtelTracerName).Start(ctx, "create_resolved_config")
	defer span.End()

	rc := &ResolvedConfig{}

	// working directories
	buildDirAbs, err := filepath.Abs(options.BuildDir)
	if err != nil {
		return nil, err
	}

	rc.BuildDirAbs = buildDirAbs

	// input image
	rc.InputImageFile = options.InputImageFile
	if rc.InputImageFile == "" && config.Input.Image.Path != "" {
		rc.InputImageFile = file.GetAbsPathWithBase(baseConfigPath, config.Input.Image.Path)
	}

	// Create a uuid for the image
	imageUuid, imageUuidStr, err := randomization.CreateUuid()
	if err != nil {
		return nil, err
	}
	rc.ImageUuid = imageUuid
	rc.ImageUuidStr = imageUuidStr

	// configuration
	rc.BaseConfigPath = baseConfigPath
	rc.Config = config
	rc.CustomizeOSPartitions = config.CustomizePartitions() || config.OS != nil ||
		len(config.Scripts.PostCustomization) > 0 ||
		len(config.Scripts.FinalizeCustomization) > 0

	rc.Options = options

	err = ValidateRpmSources(options.RpmsSources)
	if err != nil {
		return nil, err
	}

	// intermediate writeable image
	rc.RawImageFile = filepath.Join(buildDirAbs, BaseImageName)

	// output image
	rc.OutputImageFormat = imagecustomizerapi.ImageFormatType(options.OutputImageFormat)
	if rc.OutputImageFormat == "" {
		rc.OutputImageFormat = config.Output.Image.Format
	}

	rc.OutputImageFile = options.OutputImageFile
	if rc.OutputImageFile == "" && config.Output.Image.Path != "" {
		rc.OutputImageFile = file.GetAbsPathWithBase(baseConfigPath, config.Output.Image.Path)
	}

	if rc.InputIsIso() {

		// While re-creating a disk image from the iso is technically possible,
		// we are choosing to not implement it until there is a need.
		if !rc.OutputIsIso() && !rc.OutputIsPxe() {
			return nil, fmt.Errorf("%w (output='%s', input='%s')", ErrCannotGenerateOutputFormat, rc.OutputImageFormat,
				rc.InputFileExt())
		}

		// While defining a storage configuration can work when the input image is
		// an iso, there is no obvious point of moving content between partitions
		// where all partitions get collapsed into the squashfs at the end.
		if config.CustomizePartitions() {
			return nil, ErrCannotCustomizePartitionsOnIso
		}
	}

	rc.PackageSnapshotTime = options.PackageSnapshotTime
	if rc.PackageSnapshotTime == "" && config.OS != nil {
		rc.PackageSnapshotTime = config.OS.Packages.SnapshotTime
	}

	return rc, nil
}

=======
>>>>>>> 6ea0f263
func CustomizeImageWithConfigFile(ctx context.Context, buildDir string, configFile string, inputImageFile string,
	rpmsSources []string, outputImageFile string, outputImageFormat string,
	useBaseImageRpmRepos bool, packageSnapshotTime string,
) error {
	return CustomizeImageWithConfigFileOptions(ctx, configFile, ImageCustomizerOptions{
		BuildDir:             buildDir,
		InputImageFile:       inputImageFile,
		RpmsSources:          rpmsSources,
		OutputImageFile:      outputImageFile,
		OutputImageFormat:    imagecustomizerapi.ImageFormatType(outputImageFormat),
		UseBaseImageRpmRepos: useBaseImageRpmRepos,
		PackageSnapshotTime:  imagecustomizerapi.PackageSnapshotTime(packageSnapshotTime),
	})
}

func CustomizeImageWithConfigFileOptions(ctx context.Context, configFile string, options ImageCustomizerOptions) error {
	var err error

	var config imagecustomizerapi.Config

	err = imagecustomizerapi.UnmarshalYamlFile(configFile, &config)
	if err != nil {
		return err
	}

	baseConfigPath, _ := filepath.Split(configFile)

	absBaseConfigPath, err := filepath.Abs(baseConfigPath)
	if err != nil {
		return fmt.Errorf("%w:\n%w", ErrGetAbsoluteConfigPath, err)
	}

	err = CustomizeImageOptions(ctx, absBaseConfigPath, &config, options)
	if err != nil {
		return err
	}

	return nil
}

func cleanUp(rc *ResolvedConfig) error {
	err := file.RemoveFileIfExists(rc.RawImageFile)
	if err != nil {
		return err
	}

	return nil
}

func CustomizeImage(ctx context.Context, buildDir string, baseConfigPath string, config *imagecustomizerapi.Config,
	inputImageFile string, rpmsSources []string, outputImageFile string, outputImageFormat string,
	useBaseImageRpmRepos bool, packageSnapshotTime string,
) (err error) {
	return CustomizeImageOptions(ctx, baseConfigPath, config, ImageCustomizerOptions{
		BuildDir:             buildDir,
		InputImageFile:       inputImageFile,
		RpmsSources:          rpmsSources,
		OutputImageFile:      outputImageFile,
		OutputImageFormat:    imagecustomizerapi.ImageFormatType(outputImageFormat),
		UseBaseImageRpmRepos: useBaseImageRpmRepos,
		PackageSnapshotTime:  imagecustomizerapi.PackageSnapshotTime(packageSnapshotTime),
	})
}

func CustomizeImageOptions(ctx context.Context, baseConfigPath string, config *imagecustomizerapi.Config,
	options ImageCustomizerOptions,
) (err error) {
	ctx, span := otel.GetTracerProvider().Tracer(OtelTracerName).Start(ctx, "customize_image")
	span.SetAttributes(
		attribute.String("output_image_format", string(options.OutputImageFormat)),
	)
	defer func() {
		if err != nil {
			errorNames := []string{"Unset"} // default
			if namedErrors := GetAllImageCustomizerErrors(err); len(namedErrors) > 0 {
				errorNames = make([]string, len(namedErrors))
				for i, namedError := range namedErrors {
					errorNames[i] = namedError.Name()
				}
			}
			span.SetAttributes(
				attribute.StringSlice("errors.name", errorNames),
			)
			span.SetStatus(codes.Error, errorNames[len(errorNames)-1])
		}
		span.End()
	}()

	rc, err := ValidateConfig(ctx, baseConfigPath, config, false, options)
	if err != nil {
		return fmt.Errorf("%w:\n%w", ErrInvalidImageConfig, err)
	}
<<<<<<< HEAD

	rc, err := createResolvedConfig(ctx, baseConfigPath, config, options)
	if err != nil {
		return fmt.Errorf("%w:\n%w", ErrInvalidParameters, err)
	}
=======
>>>>>>> 6ea0f263
	defer func() {
		cleanupErr := cleanUp(rc)
		if cleanupErr != nil {
			if err != nil {
				err = fmt.Errorf("%w:\nfailed to clean-up:\n%w", err, cleanupErr)
			} else {
				err = fmt.Errorf("failed to clean-up:\n%w", cleanupErr)
			}
		}
	}()

	err = CheckEnvironmentVars()
	if err != nil {
		return err
	}

	LogVersionsOfToolDeps()

	// ensure build and output folders are created up front
	err = os.MkdirAll(rc.BuildDirAbs, os.ModePerm)
	if err != nil {
		return err
	}

	outputImageDir := filepath.Dir(rc.OutputImageFile)
	err = os.MkdirAll(outputImageDir, os.ModePerm)
	if err != nil {
		return err
	}

	inputIsoArtifacts, err := convertInputImageToWriteableFormat(ctx, rc)
	if err != nil {
		return fmt.Errorf("%w:\n%w", ErrConvertInputImage, err)
	}
	defer func() {
		if inputIsoArtifacts != nil {
			cleanupErr := inputIsoArtifacts.cleanUp()
			if cleanupErr != nil {
				if err != nil {
					err = fmt.Errorf("%w:\nfailed to clean-up iso builder state:\n%w", err, cleanupErr)
				} else {
					err = fmt.Errorf("failed to clean-up iso builder state:\n%w", cleanupErr)
				}
			}
		}
	}()

	im, err := customizeOSContents(ctx, rc)
	if err != nil {
		return err
	}

	if config.Output.Artifacts != nil {
		outputDir := file.GetAbsPathWithBase(baseConfigPath, config.Output.Artifacts.Path)

		err = outputArtifacts(ctx, config.Output.Artifacts.Items, outputDir, rc.BuildDirAbs,
			rc.RawImageFile, im.verityMetadata)
		if err != nil {
			return fmt.Errorf("%w:\n%w", ErrCustomizeOutputArtifacts, err)
		}
	}

	err = convertWriteableFormatToOutputImage(ctx, rc, im, inputIsoArtifacts)
	if err != nil {
		return fmt.Errorf("%w:\n%w", ErrConvertToOutputFormat, err)
	}

	logger.Log.Infof("Success!")

	return nil
}

func isKdumpBootFilesConfigChanging(requestedKdumpBootFiles *imagecustomizerapi.KdumpBootFilesType,
	inputKdumpBootFiles *imagecustomizerapi.KdumpBootFilesType,
) bool {
	// If the requested kdump boot files is nil, it means that the user did not
	// specify a kdump boot files configuration, so it is definitely not changing
	// when compared to the previous run.
	if requestedKdumpBootFiles == nil {
		return false
	}

	requestedKdumpBootFilesCfg := *requestedKdumpBootFiles == imagecustomizerapi.KdumpBootFilesTypeKeep

	// The default value for inputKdumpBootFilesCfg is false because in case of the absence of
	// inputKdumpBootFiles, the implied configuration is false (KdumpBootFilesTypeKeepNone).
	inputKdumpBootFilesCfg := false
	if inputKdumpBootFiles != nil {
		inputKdumpBootFilesCfg = *inputKdumpBootFiles == imagecustomizerapi.KdumpBootFilesTypeKeep
	}

	return requestedKdumpBootFilesCfg != inputKdumpBootFilesCfg
}

func convertInputImageToWriteableFormat(ctx context.Context, rc *ResolvedConfig) (*IsoArtifactsStore, error) {
	logger.Log.Infof("Converting input image to a writeable format")

	_, span := otel.GetTracerProvider().Tracer(OtelTracerName).Start(ctx, "input_image_conversion")
	span.SetAttributes(
		attribute.String("input_image_format", rc.InputFileExt()),
	)
	defer span.End()

	if rc.InputIsIso() {
		inputIsoArtifacts, err := createIsoArtifactStoreFromIsoImage(rc.InputImageFile,
			filepath.Join(rc.BuildDirAbs, "from-iso"))
		if err != nil {
			return inputIsoArtifacts, fmt.Errorf("%w (source='%s'):\n%w", ErrCreateArtifactsStore, rc.InputImageFile, err)
		}

		var liveosConfig LiveOSConfig
		liveosConfig, convertInitramfsType, err := buildLiveOSConfig(inputIsoArtifacts, rc.Config.Iso,
			rc.Config.Pxe, rc.OutputImageFormat)
		if err != nil {
			return nil, fmt.Errorf("%w:\n%w", ErrBuildLiveOSConfig, err)
		}

		// Check if the user is changing the kdump boot files configuration.
		// If it is changing, it may change the composition of the full OS
		// image, and a reconstruction of the full OS image is needed.
		kdumpBootFileChanging := isKdumpBootFilesConfigChanging(liveosConfig.kdumpBootFiles, inputIsoArtifacts.info.kdumpBootFiles)

		// If the input is a LiveOS iso and there are OS customizations
		// defined, we create a writeable disk image so that mic can modify
		// it. If no OS customizations are defined, we can skip this step and
		// just re-use the existing squashfs.
		rebuildFullOsImage := rc.CustomizeOSPartitions || convertInitramfsType || kdumpBootFileChanging

		if rebuildFullOsImage {
			err = createWriteableImageFromArtifacts(rc.BuildDirAbs, inputIsoArtifacts, rc.RawImageFile)
			if err != nil {
				return nil, fmt.Errorf("%w:\n%w", ErrCreateWriteableImage, err)
			}
		}

		return inputIsoArtifacts, nil
	} else {
		logger.Log.Infof("Creating raw base image: %s", rc.RawImageFile)

		_, err := convertImageToRaw(rc.InputImageFile, rc.RawImageFile)
		if err != nil {
			return nil, err
		}

		return nil, nil
	}
}

func convertImageToRaw(inputImageFile string, rawImageFile string) (imagecustomizerapi.ImageFormatType, error) {
	imageInfo, err := GetImageFileInfo(inputImageFile)
	if err != nil {
		return "", fmt.Errorf("%w (file='%s'):\n%w", ErrDetectImageFormat, inputImageFile, err)
	}

	detectedImageFormat := imageInfo.Format
	sourceArg := fmt.Sprintf("file.filename=%s", qemuImgEscapeOptionValue(inputImageFile))

	if detectedImageFormat == "raw" || detectedImageFormat == "vpc" {
		// The fixed-size VHD format is just a raw disk file with small metadata footer appended to the end.
		// Unfortunatley, qemu-img doesn't look at the VHD footer when detecting file formats. So, it reports
		// fixed-sized VHDs as raw disk images. So, manually detect if a raw image is a VHD.
		vhdFileType, err := vhdutils.GetVhdFileSizeCalcType(inputImageFile)
		if err != nil {
			return "", err
		}

		switch vhdFileType {
		case vhdutils.VhdFileSizeCalcTypeDiskGeometry:
			return "", fmt.Errorf("rejecting VHD file that uses 'Disk Geometry' based size:\npass '-o force_size=on' to qemu-img when outputting as 'vpc' (i.e. VHD)")

		case vhdutils.VhdFileSizeCalcTypeCurrentSize:
			sourceArg += ",driver=vpc,force_size_calc=current_size"
			detectedImageFormat = "vpc"

		default:
			// Not a VHD file.
		}
	}

	err = shell.ExecuteLiveWithErr(1, "qemu-img", "convert", "-O", "raw", "--image-opts", sourceArg, rawImageFile)
	if err != nil {
		return "", fmt.Errorf("%w:\n%w", ErrConvertImageToRawFormat, err)
	}

	format, err := qemuStringtoImageFormatType(detectedImageFormat)
	if err != nil {
		return "", err
	}
	return format, nil
}

func qemuStringtoImageFormatType(qemuFormat string) (imagecustomizerapi.ImageFormatType, error) {
	switch qemuFormat {
	case "raw":
		return imagecustomizerapi.ImageFormatTypeRaw, nil
	case "qcow2":
		return imagecustomizerapi.ImageFormatTypeQcow2, nil
	case "vpc":
		return imagecustomizerapi.ImageFormatTypeVhd, nil
	case "vhdx":
		return imagecustomizerapi.ImageFormatTypeVhdx, nil
	case "iso":
		return imagecustomizerapi.ImageFormatTypeIso, nil
	default:
		return "", fmt.Errorf("%w: %s", ErrUnsupportedQemuImageFormat, qemuFormat)
	}
}

func qemuImgEscapeOptionValue(value string) string {
	// Commas are escaped by doubling them up.
	return strings.ReplaceAll(value, ",", ",,")
}

func customizeOSContents(ctx context.Context, rc *ResolvedConfig) (imageMetadata, error) {
	im := imageMetadata{}

	// If there are OS customizations, then we proceed as usual.
	// If there are no OS customizations, and the input is an iso, we just
	// return because this function is mainly about OS customizations.
	// This function also supports shrinking/exporting partitions. While
	// we could support those functions for input isos, we are choosing to
	// not support them until there is an actual need/a future time.
	// We explicitly inform the user of the lack of support earlier during
	// mic parameter validation (see createResolvedConfig()).
	if !rc.CustomizeOSPartitions && rc.InputIsIso() {
		return im, nil
	}

	ctx, span := otel.GetTracerProvider().Tracer(OtelTracerName).Start(ctx, "customize_os_contents")
	defer span.End()

	// The code beyond this point assumes the OS object is always present. To
	// change the code to check before every usage whether the OS object is
	// present or not will lead to a messy mix of if statements that do not
	// serve the readibility of the code. A simpler solution is to instantiate
	// a default imagecustomizerapi.OS object if the passed in one is absent.
	// Then the code afterwards knows how to handle the default values
	// correctly, and thus it eliminates the need for many if statements.
	if rc.Config.OS == nil {
		rc.Config.OS = &imagecustomizerapi.OS{}
	}

	targetOS, err := validateTargetOs(ctx, rc.BuildDirAbs, rc.RawImageFile, rc.Config)
	if err != nil {
		return im, fmt.Errorf("%w:\n%w", ErrCannotValidateTargetOS, err)
	}

	// Save target OS information
	im.targetOS = targetOS

	// Customize the partitions.
	partitionsCustomized, newRawImageFile, partIdToPartUuid, err := customizePartitions(ctx, rc.BuildDirAbs,
		rc.BaseConfigPath, rc.Config, rc.RawImageFile, im.targetOS)
	if err != nil {
		return im, err
	}

	if rc.RawImageFile != newRawImageFile {
		os.Remove(rc.RawImageFile)
		rc.RawImageFile = newRawImageFile
	}

	// Customize the raw image file.
	partUuidToFstabEntry, baseImageVerityMetadata, readonlyPartUuids, osRelease, err := customizeImageHelper(ctx, rc,
		partitionsCustomized, im.targetOS)
	if err != nil {
		return im, fmt.Errorf("%w:\n%w", ErrCustomizeOs, err)
	}

	if len(baseImageVerityMetadata) > 0 {
		previewFeatureEnabled := slices.Contains(rc.Config.PreviewFeatures,
			imagecustomizerapi.PreviewFeatureReinitializeVerity)
		if !previewFeatureEnabled {
			return im, ErrVerityPreviewFeatureRequired
		}
	}

	im.partUuidToFstabEntry = partUuidToFstabEntry
	im.baseImageVerityMetadata = baseImageVerityMetadata
	im.osRelease = osRelease

	// For COSI, always shrink the filesystems.
	shrinkPartitions := rc.OutputImageFormat == imagecustomizerapi.ImageFormatTypeCosi
	if shrinkPartitions {
		err = shrinkFilesystemsHelper(ctx, rc.RawImageFile, readonlyPartUuids)
		if err != nil {
			return im, fmt.Errorf("%w:\n%w", ErrShrinkFilesystems, err)
		}
	}

	if len(rc.Config.Storage.Verity) > 0 || len(im.baseImageVerityMetadata) > 0 {
		// Customize image for dm-verity, setting up verity metadata and security features.
		verityMetadata, err := customizeVerityImageHelper(ctx, rc.BuildDirAbs, rc.Config, rc.RawImageFile,
			partIdToPartUuid, shrinkPartitions, im.baseImageVerityMetadata, readonlyPartUuids)
		if err != nil {
			return im, fmt.Errorf("%w:\n%w", ErrCustomizeProvisionVerity, err)
		}

		im.verityMetadata = verityMetadata
	}

	if rc.Config.OS.Uki != nil {
		err = createUki(ctx, rc.BuildDirAbs, rc.RawImageFile)
		if err != nil {
			return im, fmt.Errorf("%w:\n%w", ErrCustomizeCreateUkis, err)
		}
	}

	// collect OS info if generating a COSI image
	var osPackages []OsPackage
	var cosiBootMetadata *CosiBootloader
	if rc.Config.Output.Image.Format == imagecustomizerapi.ImageFormatTypeCosi || rc.OutputImageFormat == imagecustomizerapi.ImageFormatTypeCosi {
		osPackages, cosiBootMetadata, err = collectOSInfo(ctx, rc.BuildDirAbs, rc.RawImageFile)
		if err != nil {
			return im, fmt.Errorf("%w:\n%w", ErrCollectOSInfo, err)
		}
		im.osPackages = osPackages
		im.cosiBootMetadata = cosiBootMetadata
	}

	// Check file systems for corruption.
	err = checkFileSystems(ctx, rc.RawImageFile)
	if err != nil {
		return im, fmt.Errorf("%w:\n%w", ErrCheckFilesystems, err)
	}

	return im, nil
}

func convertWriteableFormatToOutputImage(ctx context.Context, rc *ResolvedConfig, im imageMetadata,
	inputIsoArtifacts *IsoArtifactsStore,
) error {
	logger.Log.Infof("Converting customized OS partitions into the final image")

	_, span := otel.GetTracerProvider().Tracer(OtelTracerName).Start(ctx, "output_image_conversion")
	span.SetAttributes(
		attribute.String("output_image_format", string(rc.OutputImageFormat)),
	)
	defer span.End()

	// Create final output image file if requested.
	switch rc.OutputImageFormat {
	case imagecustomizerapi.ImageFormatTypeVhd, imagecustomizerapi.ImageFormatVhdTypeFixed,
		imagecustomizerapi.ImageFormatTypeVhdx, imagecustomizerapi.ImageFormatTypeQcow2,
		imagecustomizerapi.ImageFormatTypeRaw:
		logger.Log.Infof("Writing: %s", rc.OutputImageFile)

		err := ConvertImageFile(rc.RawImageFile, rc.OutputImageFile, rc.OutputImageFormat)
		if err != nil {
			return err
		}

	case imagecustomizerapi.ImageFormatTypeCosi:
		err := convertToCosi(rc.BuildDirAbs, rc.RawImageFile, rc.OutputImageFile, im.partUuidToFstabEntry,
			im.verityMetadata, im.osRelease, im.osPackages, rc.ImageUuid, rc.ImageUuidStr, im.cosiBootMetadata)
		if err != nil {
			return err
		}

	case imagecustomizerapi.ImageFormatTypeIso, imagecustomizerapi.ImageFormatTypePxeDir, imagecustomizerapi.ImageFormatTypePxeTar:
		// Decide whether we need to re-build the full OS image or not
		convertInitramfsType := false
		kdumpBootFileChanging := false
		if inputIsoArtifacts != nil {
			// Check if user is converting from full os initramfs to bootstrap initramfs
			var err error
			var liveosConfig LiveOSConfig
			liveosConfig, convertInitramfsType, err = buildLiveOSConfig(inputIsoArtifacts, rc.Config.Iso, rc.Config.Pxe,
				rc.OutputImageFormat)
			if err != nil {
				return fmt.Errorf("%w:\n%w", ErrBuildLiveOSConfig, err)
			}

			// Check if the user is changing the kdump boot files configuration.
			// If it is changing, it may change the composition of the full OS
			// image, and a reconstruction of the full OS image is needed.
			kdumpBootFileChanging = isKdumpBootFilesConfigChanging(liveosConfig.kdumpBootFiles, inputIsoArtifacts.info.kdumpBootFiles)
		}

		rebuildFullOsImage := rc.CustomizeOSPartitions || inputIsoArtifacts == nil || convertInitramfsType || kdumpBootFileChanging

		// Either re-build the full OS image, or just re-package the existing one
		if rebuildFullOsImage {
			requestedSELinuxMode := imagecustomizerapi.SELinuxModeDefault
			if rc.Config.OS != nil {
				requestedSELinuxMode = rc.Config.OS.SELinux.Mode
			}
			err := createLiveOSFromRaw(ctx, rc.BuildDirAbs, rc.BaseConfigPath, inputIsoArtifacts, requestedSELinuxMode,
				rc.Config.Iso, rc.Config.Pxe, rc.RawImageFile, rc.OutputImageFormat, rc.OutputImageFile)
			if err != nil {
				return fmt.Errorf("%w:\n%w", ErrCreateLiveOSArtifacts, err)
			}
		} else {
			err := repackageLiveOS(rc.BuildDirAbs, rc.BaseConfigPath, rc.Config.Iso, rc.Config.Pxe,
				inputIsoArtifacts, rc.OutputImageFormat, rc.OutputImageFile)
			if err != nil {
				return fmt.Errorf("%w:\n%w", ErrCreateLiveOSArtifacts, err)
			}
		}
	}

	return nil
}

func ConvertImageFile(inputPath string, outputPath string, format imagecustomizerapi.ImageFormatType) error {
	qemuImageFormat, qemuOptions := toQemuImageFormat(format)

	qemuImgArgs := []string{"convert", "-O", qemuImageFormat}
	if qemuOptions != "" {
		qemuImgArgs = append(qemuImgArgs, "-o", qemuOptions)
	}
	qemuImgArgs = append(qemuImgArgs, inputPath, outputPath)

	err := shell.ExecuteLiveWithErr(1, "qemu-img", qemuImgArgs...)
	if err != nil {
		return fmt.Errorf("%w (format='%s'):\n%w", ErrConvertImageToFormat, format, err)
	}

	return nil
}

func toQemuImageFormat(imageFormat imagecustomizerapi.ImageFormatType) (string, string) {
	switch imageFormat {
	case imagecustomizerapi.ImageFormatTypeVhd:
		// Use "force_size=on" to ensure the Hyper-V's VHD format is used instead of the old Microsoft Virtual PC's VHD
		// format.
		return QemuFormatVpc, "subformat=dynamic,force_size=on"

	case imagecustomizerapi.ImageFormatVhdTypeFixed:
		return QemuFormatVpc, "subformat=fixed,force_size=on"

	case imagecustomizerapi.ImageFormatTypeVhdx:
		// For VHDX, qemu-img dynamically picks the block-size based on the size of the disk.
		// However, this can result in a significantly larger file size than other formats.
		// So, use a fixed block-size of 2 MiB to match the block-sizes used for qcow2 and VHD.
		return string(imagecustomizerapi.ImageFormatTypeVhdx), "block_size=2097152"

	default:
		return string(imageFormat), ""
	}
}

func customizeImageHelper(ctx context.Context, rc *ResolvedConfig, partitionsCustomized bool,
	targetOS targetos.TargetOs,
) (map[string]diskutils.FstabEntry, []verityDeviceMetadata, []string, string, error) {
	logger.Log.Debugf("Customizing OS")

	readOnlyVerity := rc.Config.Storage.ReinitializeVerity != imagecustomizerapi.ReinitializeVerityTypeAll

	imageConnection, partUuidToFstabEntry, baseImageVerityMetadata, readonlyPartUuids, err := connectToExistingImage(
		ctx, rc.RawImageFile, rc.BuildDirAbs, "imageroot", true, false, readOnlyVerity, false)
	if err != nil {
		return nil, nil, nil, "", err
	}
	defer imageConnection.Close()

	osRelease, err := extractOSRelease(imageConnection)
	if err != nil {
		return nil, nil, nil, "", err
	}

	// Create distro handler using the target OS determined earlier
	distroHandler := NewDistroHandlerFromTargetOs(targetOS)

	imageConnection.Chroot().UnsafeRun(func() error {
		distro, version := osinfo.GetDistroAndVersion()
		logger.Log.Infof("Base OS distro: %s", distro)
		logger.Log.Infof("Base OS version: %s", version)
		return nil
	})

	err = validateVerityMountPaths(imageConnection, rc.Config, partUuidToFstabEntry, baseImageVerityMetadata)
	if err != nil {
		return nil, nil, nil, "", fmt.Errorf("%w:\n%w", ErrVerityValidation, err)
	}

	// Do the actual customizations.
	err = doOsCustomizations(ctx, rc, imageConnection, partitionsCustomized, partUuidToFstabEntry, distroHandler)

	// Out of disk space errors can be difficult to diagnose.
	// So, warn about any partitions with low free space.
	warnOnLowFreeSpace(rc.BuildDirAbs, imageConnection)

	if err != nil {
		return nil, nil, nil, "", err
	}

	err = imageConnection.CleanClose()
	if err != nil {
		return nil, nil, nil, "", err
	}

	return partUuidToFstabEntry, baseImageVerityMetadata, readonlyPartUuids, osRelease, nil
}

func collectOSInfo(ctx context.Context, buildDir string, rawImageFile string,
) ([]OsPackage, *CosiBootloader, error) {
	var err error
	imageConnection, _, _, _, err := connectToExistingImage(ctx, rawImageFile, buildDir, "imageroot", true, true, false, true)
	if err != nil {
		return nil, nil, err
	}
	defer imageConnection.Close()

	osPackages, cosiBootMetadata, err := collectOSInfoHelper(ctx, buildDir, imageConnection)
	if err != nil {
		return nil, nil, err
	}

	err = imageConnection.CleanClose()
	if err != nil {
		return nil, nil, err
	}

	return osPackages, cosiBootMetadata, nil
}

func collectOSInfoHelper(ctx context.Context, buildDir string, imageConnection *imageconnection.ImageConnection) ([]OsPackage, *CosiBootloader, error) {
	_, span := otel.GetTracerProvider().Tracer(OtelTracerName).Start(ctx, "collect_os_info")
	defer span.End()
	osPackages, err := getAllPackagesFromChroot(imageConnection)
	if err != nil {
		return nil, nil, fmt.Errorf("%w:\n%w", ErrExtractPackages, err)
	}

	cosiBootMetadata, err := extractCosiBootMetadata(buildDir, imageConnection)
	if err != nil {
		return nil, nil, fmt.Errorf("%w:\n%w", ErrExtractBootloaderMetadata, err)
	}

	return osPackages, cosiBootMetadata, nil
}

func warnOnLowFreeSpace(buildDir string, imageConnection *imageconnection.ImageConnection) {
	logger.Log.Debugf("Checking disk space")

	imageChroot := imageConnection.Chroot()

	// Check all of the customized OS's partitions.
	for _, mountPoint := range getNonSpecialChrootMountPoints(imageConnection.Chroot()) {
		fullPath := filepath.Join(imageChroot.RootDir(), mountPoint.GetTarget())
		warnOnPathLowFreeSpace(fullPath, mountPoint.GetTarget())
	}

	// Check the partition that contains the build directory.
	warnOnPathLowFreeSpace(buildDir, "host:"+buildDir)
}

func warnOnPathLowFreeSpace(path string, name string) {
	var stat unix.Statfs_t
	err := unix.Statfs(path, &stat)
	if err != nil {
		logger.Log.Warnf("Failed to read disk space usage (%s)", path)
		return
	}

	totalBytes := stat.Frsize * int64(stat.Blocks)
	freeBytes := stat.Frsize * int64(stat.Bfree)
	usedBytes := totalBytes - freeBytes
	percentUsed := float64(usedBytes) / float64(totalBytes)
	percentFree := 1 - percentUsed

	logger.Log.Debugf("Disk space %.f%% (%s) on (%s)", percentUsed*100,
		humanReadableDiskSizeRatio(usedBytes, totalBytes), name)

	if percentFree <= diskFreeWarnThresholdPercent && freeBytes <= diskFreeWarnThresholdBytes {
		logger.Log.Warnf("Low free disk space %.f%% (%s) on (%s)", percentFree*100,
			humanReadableDiskSize(freeBytes), name)
	}
}

func humanReadableDiskSize(size int64) string {
	unitSize, unitName := humanReadableUnitSizeAndName(size)
	return fmt.Sprintf("%.f %s", float64(size)/float64(unitSize), unitName)
}

func humanReadableDiskSizeRatio(size int64, total int64) string {
	unitSize, unitName := humanReadableUnitSizeAndName(total)
	return fmt.Sprintf("%.f/%.f %s", float64(size)/float64(unitSize), float64(total)/float64(unitSize), unitName)
}

func humanReadableUnitSizeAndName(size int64) (int64, string) {
	switch {
	case size >= diskutils.TiB:
		return diskutils.TiB, "TiB"

	case size >= diskutils.GiB:
		return diskutils.GiB, "GiB"

	case size >= diskutils.MiB:
		return diskutils.MiB, "MiB"

	case size >= diskutils.KiB:
		return diskutils.KiB, "KiB"

	default:
		return 1, "B"
	}
}

func CheckEnvironmentVars() error {
	// Some commands, like tdnf (and gpg), require the USER and HOME environment variables to make sense in the OS they
	// are running under. Since the image customization tool is pretty much always run under root/sudo, this will
	// generally always be the case since root is always a valid user. However, this might not be true if the user
	// decides to use `sudo -E` instead of just `sudo`. So, check for this to avoid the user running into confusing
	// tdnf errors.
	//
	// In an ideal world, the USER, HOME, and PATH environment variables should be overridden whenever an external
	// command is called under chroot. But such a change would be quite involved.
	const (
		rootHome = "/root"
		rootUser = "root"
	)

	envHome := os.Getenv("HOME")
	envUser := os.Getenv("USER")

	if envHome != rootHome || (envUser != "" && envUser != rootUser) {
		return ErrToolNotRunAsRoot
	}

	return nil
}

// validateTargetOs checks if the current distro/version is supported and has the required preview
// features enabled. Returns the detected target OS.
func validateTargetOs(ctx context.Context, buildDir string, buildImageFile string,
	config *imagecustomizerapi.Config,
) (targetos.TargetOs, error) {
	existingImageConnection, _, _, _, err := connectToExistingImage(ctx, buildImageFile, buildDir,
		"imageroot", false /* include-default-mounts */, true, /* read-only */
		false /* read-only-verity */, false /* ignore-overlays */)
	if err != nil {
		return "", err
	}
	defer existingImageConnection.Close()

	targetOs, err := targetos.GetInstalledTargetOs(existingImageConnection.Chroot().RootDir())
	if err != nil {
		return "", fmt.Errorf("failed to determine the target OS:\n%w", err)
	}

	// Check if Fedora 42 is being used and if it has the required preview feature
	if targetOs == targetos.TargetOsFedora42 {
		if !slices.Contains(config.PreviewFeatures, imagecustomizerapi.PreviewFeatureFedora42) {
			return targetOs, ErrFedora42PreviewFeatureRequired
		}
	}

	return targetOs, nil
}<|MERGE_RESOLUTION|>--- conflicted
+++ resolved
@@ -117,92 +117,6 @@
 	hashSignaturePath     string
 }
 
-<<<<<<< HEAD
-func createResolvedConfig(ctx context.Context, baseConfigPath string, config *imagecustomizerapi.Config,
-	options ImageCustomizerOptions,
-) (*ResolvedConfig, error) {
-	_, span := otel.GetTracerProvider().Tracer(OtelTracerName).Start(ctx, "create_resolved_config")
-	defer span.End()
-
-	rc := &ResolvedConfig{}
-
-	// working directories
-	buildDirAbs, err := filepath.Abs(options.BuildDir)
-	if err != nil {
-		return nil, err
-	}
-
-	rc.BuildDirAbs = buildDirAbs
-
-	// input image
-	rc.InputImageFile = options.InputImageFile
-	if rc.InputImageFile == "" && config.Input.Image.Path != "" {
-		rc.InputImageFile = file.GetAbsPathWithBase(baseConfigPath, config.Input.Image.Path)
-	}
-
-	// Create a uuid for the image
-	imageUuid, imageUuidStr, err := randomization.CreateUuid()
-	if err != nil {
-		return nil, err
-	}
-	rc.ImageUuid = imageUuid
-	rc.ImageUuidStr = imageUuidStr
-
-	// configuration
-	rc.BaseConfigPath = baseConfigPath
-	rc.Config = config
-	rc.CustomizeOSPartitions = config.CustomizePartitions() || config.OS != nil ||
-		len(config.Scripts.PostCustomization) > 0 ||
-		len(config.Scripts.FinalizeCustomization) > 0
-
-	rc.Options = options
-
-	err = ValidateRpmSources(options.RpmsSources)
-	if err != nil {
-		return nil, err
-	}
-
-	// intermediate writeable image
-	rc.RawImageFile = filepath.Join(buildDirAbs, BaseImageName)
-
-	// output image
-	rc.OutputImageFormat = imagecustomizerapi.ImageFormatType(options.OutputImageFormat)
-	if rc.OutputImageFormat == "" {
-		rc.OutputImageFormat = config.Output.Image.Format
-	}
-
-	rc.OutputImageFile = options.OutputImageFile
-	if rc.OutputImageFile == "" && config.Output.Image.Path != "" {
-		rc.OutputImageFile = file.GetAbsPathWithBase(baseConfigPath, config.Output.Image.Path)
-	}
-
-	if rc.InputIsIso() {
-
-		// While re-creating a disk image from the iso is technically possible,
-		// we are choosing to not implement it until there is a need.
-		if !rc.OutputIsIso() && !rc.OutputIsPxe() {
-			return nil, fmt.Errorf("%w (output='%s', input='%s')", ErrCannotGenerateOutputFormat, rc.OutputImageFormat,
-				rc.InputFileExt())
-		}
-
-		// While defining a storage configuration can work when the input image is
-		// an iso, there is no obvious point of moving content between partitions
-		// where all partitions get collapsed into the squashfs at the end.
-		if config.CustomizePartitions() {
-			return nil, ErrCannotCustomizePartitionsOnIso
-		}
-	}
-
-	rc.PackageSnapshotTime = options.PackageSnapshotTime
-	if rc.PackageSnapshotTime == "" && config.OS != nil {
-		rc.PackageSnapshotTime = config.OS.Packages.SnapshotTime
-	}
-
-	return rc, nil
-}
-
-=======
->>>>>>> 6ea0f263
 func CustomizeImageWithConfigFile(ctx context.Context, buildDir string, configFile string, inputImageFile string,
 	rpmsSources []string, outputImageFile string, outputImageFormat string,
 	useBaseImageRpmRepos bool, packageSnapshotTime string,
@@ -295,14 +209,6 @@
 	if err != nil {
 		return fmt.Errorf("%w:\n%w", ErrInvalidImageConfig, err)
 	}
-<<<<<<< HEAD
-
-	rc, err := createResolvedConfig(ctx, baseConfigPath, config, options)
-	if err != nil {
-		return fmt.Errorf("%w:\n%w", ErrInvalidParameters, err)
-	}
-=======
->>>>>>> 6ea0f263
 	defer func() {
 		cleanupErr := cleanUp(rc)
 		if cleanupErr != nil {
