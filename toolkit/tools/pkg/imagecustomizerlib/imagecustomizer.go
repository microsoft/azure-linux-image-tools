--- conflicted
+++ resolved
@@ -959,7 +959,7 @@
 	var osPackages []OsPackage
 	var cosiBootMetadata *CosiBootloader
 	if config.Output.Image.Format == imagecustomizerapi.ImageFormatTypeCosi || outputImageFormatType == imagecustomizerapi.ImageFormatTypeCosi {
-		osPackages, cosiBootMetadata, err = collectOSInfo(buildDir, imageConnection)
+		osPackages, cosiBootMetadata, err = collectOSInfo(ctx, buildDir, imageConnection)
 		if err != nil {
 			return nil, nil, "", nil, nil, err
 		}
@@ -981,13 +981,9 @@
 	return partUuidToFstabEntry, baseImageVerityMetadata, osRelease, osPackages, cosiBootMetadata, nil
 }
 
-<<<<<<< HEAD
-func collectOSInfo(buildDir string, imageConnection *ImageConnection) ([]OsPackage, *CosiBootloader, error) {
-=======
-func collectOSInfo(ctx context.Context, imageConnection *imageconnection.ImageConnection) ([]OsPackage, error) {
+func collectOSInfo(ctx context.Context, buildDir string, imageConnection *imageconnection.ImageConnection) ([]OsPackage, *CosiBootloader, error) {
 	_, span := otel.GetTracerProvider().Tracer(OtelTracerName).Start(ctx, "collect_os_info")
 	defer span.End()
->>>>>>> 2d694f75
 	osPackages, err := getAllPackagesFromChroot(imageConnection)
 	if err != nil {
 		return nil, nil, fmt.Errorf("failed to extract installed packages:\n%w", err)
