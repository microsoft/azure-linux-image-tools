// Copyright (c) Microsoft Corporation.
// Licensed under the MIT License.

package imagecustomizerlib

import (
	"context"
	"fmt"
	"os"
	"path/filepath"
	"slices"
	"strings"

	"github.com/microsoft/azure-linux-image-tools/toolkit/tools/imagecustomizerapi"
	"github.com/microsoft/azure-linux-image-tools/toolkit/tools/imagegen/diskutils"
	"github.com/microsoft/azure-linux-image-tools/toolkit/tools/internal/file"
	"github.com/microsoft/azure-linux-image-tools/toolkit/tools/internal/imageconnection"
	"github.com/microsoft/azure-linux-image-tools/toolkit/tools/internal/logger"
	"github.com/microsoft/azure-linux-image-tools/toolkit/tools/internal/osinfo"
	"github.com/microsoft/azure-linux-image-tools/toolkit/tools/internal/shell"
	"github.com/microsoft/azure-linux-image-tools/toolkit/tools/internal/targetos"
	"github.com/microsoft/azure-linux-image-tools/toolkit/tools/internal/vhdutils"
	"go.opentelemetry.io/otel"
	"go.opentelemetry.io/otel/attribute"
	"go.opentelemetry.io/otel/codes"
	"golang.org/x/sys/unix"
)

var (
	// Validation errors
	ErrInvalidOutputFormat            = NewImageCustomizerError("Validation:InvalidOutputFormat", "invalid output image format")
	ErrCannotGenerateOutputFormat     = NewImageCustomizerError("Validation:CannotGenerateOutputFormat", "cannot generate output format from input format")
	ErrCannotValidateTargetOS         = NewImageCustomizerError("Validation:CannotValidateTargetOS", "cannot validate target OS of the base image")
	ErrCannotCustomizePartitionsOnIso = NewImageCustomizerError("Validation:CannotCustomizePartitionsOnIso", "cannot customize partitions when input is ISO")
	ErrInvalidBaseConfigs             = NewImageCustomizerError("Validation:InvalidBaseConfigs", "base configs contain invalid image config")
	ErrInvalidImageConfig             = NewImageCustomizerError("Validation:InvalidImageConfig", "invalid image config")
	ErrInvalidParameters              = NewImageCustomizerError("Validation:InvalidParameters", "invalid parameters")
	ErrVerityValidation               = NewImageCustomizerError("Validation:VerityValidation", "verity validation failed")
	ErrUnsupportedQemuImageFormat     = NewImageCustomizerError("Validation:UnsupportedQemuImageFormat", "unsupported qemu-img format")
	ErrToolNotRunAsRoot               = NewImageCustomizerError("Validation:ToolNotRunAsRoot", "tool should be run as root (e.g. by using sudo)")
	ErrPackageSnapshotPreviewRequired = NewImageCustomizerError("Validation:PackageSnapshotPreviewRequired", fmt.Sprintf("preview feature '%s' required to specify package snapshot time", imagecustomizerapi.PreviewFeaturePackageSnapshotTime))
	ErrVerityPreviewFeatureRequired   = NewImageCustomizerError("Validation:VerityPreviewFeatureRequired", fmt.Sprintf("preview feature '%s' required to customize verity enabled base image", imagecustomizerapi.PreviewFeatureReinitializeVerity))
	ErrFedora42PreviewFeatureRequired = NewImageCustomizerError("Validation:Fedora42PreviewFeatureRequired", fmt.Sprintf("preview feature '%s' required to customize Fedora 42 base image", imagecustomizerapi.PreviewFeatureFedora42))
	ErrInputImageOciPreviewRequired   = NewImageCustomizerError("Validation:InputImageOciPreviewRequired", fmt.Sprintf("preview feature '%s' required to specify OCI input image", imagecustomizerapi.PreviewFeatureInputImageOci))

	// Generic customization errors
	ErrGetAbsoluteConfigPath    = NewImageCustomizerError("Customizer:GetAbsoluteConfigPath", "failed to get absolute path of config file directory")
	ErrCustomizeOs              = NewImageCustomizerError("Customizer:CustomizeOs", "failed to customize OS")
	ErrCustomizeProvisionVerity = NewImageCustomizerError("Customizer:ProvisionVerity", "failed to provision verity")
	ErrCustomizeCreateUkis      = NewImageCustomizerError("Customizer:CreateUkis", "failed to create UKIs")
	ErrCustomizeOutputArtifacts = NewImageCustomizerError("Customizer:OutputArtifacts", "failed to output artifacts")
	ErrCustomizeDownloadImage   = NewImageCustomizerError("Customizer:DownloadImage", "failed to download image")
	ErrOutputSelinuxPolicy      = NewImageCustomizerError("Customizer:OutputSelinuxPolicy", "failed to output SELinux policy")

	// Image conversion errors
	ErrConvertInputImage       = NewImageCustomizerError("ImageConversion:ConvertInput", "failed to convert input image to a raw image")
	ErrConvertToOutputFormat   = NewImageCustomizerError("ImageConversion:ConvertToOutput", "failed to convert customized raw image to output format")
	ErrDetectImageFormat       = NewImageCustomizerError("ImageConversion:DetectFormat", "failed to detect input image format")
	ErrConvertImageToRawFormat = NewImageCustomizerError("ImageConversion:ConvertToRawFormat", "failed to convert image file to raw format")
	ErrConvertImageToFormat    = NewImageCustomizerError("ImageConversion:ConvertToFormat", "failed to convert image file to format")

	// Artifacts errors
	ErrExtractPackages           = NewImageCustomizerError("Artifacts:ExtractPackages", "failed to extract installed packages")
	ErrExtractBootloaderMetadata = NewImageCustomizerError("Artifacts:ExtractBootloaderMetadata", "failed to extract bootloader metadata")
	ErrCollectOSInfo             = NewImageCustomizerError("Artifacts:CollectOSInfo", "failed to collect OS information")

	// LiveOS errors
	ErrCreateArtifactsStore  = NewImageCustomizerError("LiveOS:CreateArtifactsStore", "failed to create artifacts store")
	ErrBuildLiveOSConfig     = NewImageCustomizerError("LiveOS:BuildConfig", "failed to build Live OS configuration")
	ErrCreateWriteableImage  = NewImageCustomizerError("LiveOS:CreateWriteableImage", "failed to create writeable image")
	ErrCreateLiveOSArtifacts = NewImageCustomizerError("LiveOS:CreateArtifacts", "failed to create Live OS artifacts")

	// Filesystem errors
	ErrShrinkFilesystems = NewImageCustomizerError("Filesystem:Shrink", "failed to shrink filesystems")
	ErrCheckFilesystems  = NewImageCustomizerError("Filesystem:Check", "failed to check filesystems")
	ErrStatFile          = NewImageCustomizerError("Filesystem:StatFile", "failed to stat file")
)

const (
	tmpPartitionDirName     = "tmp-partition"
	tmpEspPartitionDirName  = "tmp-esp-partition"
	tmpBootPartitionDirName = "tmp-boot-partition"

	// qemu-specific formats
	QemuFormatVpc = "vpc"

	BaseImageName                = "image.raw"
	PartitionCustomizedImageName = "image2.raw"

	diskFreeWarnThresholdBytes   = 500 * diskutils.MiB
	diskFreeWarnThresholdPercent = 0.05
	toolsRootImageDir            = "_imageroot"
	toolsRoot                    = "toolsroot"

	OtelTracerName = "imagecustomizerlib"
)

// Version specifies the version of the Azure Linux Image Customizer tool.
// The value of this string is inserted during compilation via a linker flag.
var ToolVersion = ""

type imageMetadata struct {
	baseImageVerityMetadata []verityDeviceMetadata
	verityMetadata          []verityDeviceMetadata

	partitionsLayout []fstabEntryPartNum
	osRelease        string
	osPackages       []OsPackage
	cosiBootMetadata *CosiBootloader
	targetOS         targetos.TargetOs
}

type verityDeviceMetadata struct {
	name                  string
	rootHash              string
	dataPartUuid          string
	hashPartUuid          string
	dataDeviceMountIdType imagecustomizerapi.MountIdentifierType
	hashDeviceMountIdType imagecustomizerapi.MountIdentifierType
	corruptionOption      imagecustomizerapi.CorruptionOption
	hashSignaturePath     string
}

func CustomizeImageWithConfigFile(ctx context.Context, buildDir string, configFile string, inputImageFile string,
	rpmsSources []string, outputImageFile string, outputImageFormat string,
	useBaseImageRpmRepos bool, packageSnapshotTime string,
) error {
	return CustomizeImageWithConfigFileOptions(ctx, configFile, ImageCustomizerOptions{
		BuildDir:             buildDir,
		InputImageFile:       inputImageFile,
		RpmsSources:          rpmsSources,
		OutputImageFile:      outputImageFile,
		OutputImageFormat:    imagecustomizerapi.ImageFormatType(outputImageFormat),
		UseBaseImageRpmRepos: useBaseImageRpmRepos,
		PackageSnapshotTime:  imagecustomizerapi.PackageSnapshotTime(packageSnapshotTime),
	})
}

func CustomizeImageWithConfigFileOptions(ctx context.Context, configFile string, options ImageCustomizerOptions) error {
	var err error

	var config imagecustomizerapi.Config

	err = imagecustomizerapi.UnmarshalYamlFile(configFile, &config)
	if err != nil {
		return err
	}

	baseConfigPath, _ := filepath.Split(configFile)

	absBaseConfigPath, err := filepath.Abs(baseConfigPath)
	if err != nil {
		return fmt.Errorf("%w:\n%w", ErrGetAbsoluteConfigPath, err)
	}

	absConfigFile, err := filepath.Abs(configFile)
	if err != nil {
		return fmt.Errorf("%w:\n%w", ErrGetAbsoluteConfigPath, err)
	}

	err = CustomizeImageOptions(ctx, absBaseConfigPath, absConfigFile, &config, options)
	if err != nil {
		return err
	}

	return nil
}

func cleanUp(rc *ResolvedConfig) error {
	err := file.RemoveFileIfExists(rc.RawImageFile)
	if err != nil {
		return err
	}

	return nil
}

func CustomizeImage(ctx context.Context, buildDir string, baseConfigPath string, config *imagecustomizerapi.Config,
	inputImageFile string, rpmsSources []string, outputImageFile string, outputImageFormat string,
	useBaseImageRpmRepos bool, packageSnapshotTime string,
) (err error) {
	return CustomizeImageOptions(ctx, baseConfigPath, "", config, ImageCustomizerOptions{
		BuildDir:             buildDir,
		InputImageFile:       inputImageFile,
		RpmsSources:          rpmsSources,
		OutputImageFile:      outputImageFile,
		OutputImageFormat:    imagecustomizerapi.ImageFormatType(outputImageFormat),
		UseBaseImageRpmRepos: useBaseImageRpmRepos,
		PackageSnapshotTime:  imagecustomizerapi.PackageSnapshotTime(packageSnapshotTime),
	})
}

func CustomizeImageOptions(ctx context.Context, baseConfigPath string, configFilePath string, config *imagecustomizerapi.Config,
	options ImageCustomizerOptions,
) (err error) {
	ctx, span := otel.GetTracerProvider().Tracer(OtelTracerName).Start(ctx, "customize_image")
	span.SetAttributes(
		attribute.String("output_image_format", string(options.OutputImageFormat)),
	)
	defer func() {
		if err != nil {
			errorNames := []string{"Unset"} // default
			if namedErrors := GetAllImageCustomizerErrors(err); len(namedErrors) > 0 {
				errorNames = make([]string, len(namedErrors))
				for i, namedError := range namedErrors {
					errorNames[i] = namedError.Name()
				}
			}
			span.SetAttributes(
				attribute.StringSlice("errors.name", errorNames),
			)
			span.SetStatus(codes.Error, errorNames[len(errorNames)-1])
		}
		span.End()
	}()

	rc, err := ValidateConfig(ctx, configFilePath, config, false, options)
	if err != nil {
		return fmt.Errorf("%w:\n%w", ErrInvalidImageConfig, err)
	}
	defer func() {
		cleanupErr := cleanUp(rc)
		if cleanupErr != nil {
			if err != nil {
				err = fmt.Errorf("%w:\nfailed to clean-up:\n%w", err, cleanupErr)
			} else {
				err = fmt.Errorf("failed to clean-up:\n%w", cleanupErr)
			}
		}
	}()

	// Ensure build and output folders are created up front
	err = os.MkdirAll(rc.BuildDirAbs, os.ModePerm)
	if err != nil {
		return err
	}

	outputImageDir := filepath.Dir(rc.OutputImageFile)
	err = os.MkdirAll(outputImageDir, os.ModePerm)
	if err != nil {
		return err
	}

	// Download base image (if neccessary)
	inputImageFilePath, err := downloadImage(ctx, rc.InputImage, options.BuildDir,
		options.ImageCacheDir)
	if err != nil {
		return fmt.Errorf("%w:\n%w", ErrCustomizeDownloadImage, err)
	}

	rc.InputImage.Path = inputImageFilePath

	err = ValidateConfigPostImageDownload(rc)
	if err != nil {
		return fmt.Errorf("%w:\n%w", ErrInvalidImageConfig, err)
	}

	err = CheckEnvironmentVars()
	if err != nil {
		return err
	}

	LogVersionsOfToolDeps()

	inputIsoArtifacts, err := convertInputImageToWriteableFormat(ctx, rc)
	if err != nil {
		return fmt.Errorf("%w:\n%w", ErrConvertInputImage, err)
	}
	defer func() {
		if inputIsoArtifacts != nil {
			cleanupErr := inputIsoArtifacts.cleanUp()
			if cleanupErr != nil {
				if err != nil {
					err = fmt.Errorf("%w:\nfailed to clean-up iso builder state:\n%w", err, cleanupErr)
				} else {
					err = fmt.Errorf("failed to clean-up iso builder state:\n%w", cleanupErr)
				}
			}
		}
	}()

	im, err := customizeOSContents(ctx, rc)
	if err != nil {
		return err
	}

	if rc.OutputArtifacts != nil {
		outputDir := file.GetAbsPathWithBase(baseConfigPath, rc.OutputArtifacts.Path)

		err = outputArtifacts(ctx, rc.OutputArtifacts.Items, outputDir, rc.BuildDirAbs,
			rc.RawImageFile, im.verityMetadata)
		if err != nil {
			return fmt.Errorf("%w:\n%w", ErrCustomizeOutputArtifacts, err)
		}
	}

	if rc.OutputSelinuxPolicyPath != "" {
		err = outputSelinuxPolicy(ctx, rc.OutputSelinuxPolicyPath, rc.BuildDirAbs, rc.RawImageFile, im.partitionsLayout)
		if err != nil {
			return fmt.Errorf("%w:\n%w", ErrOutputSelinuxPolicy, err)
		}
	}

	err = convertWriteableFormatToOutputImage(ctx, rc, im, inputIsoArtifacts)
	if err != nil {
		return fmt.Errorf("%w:\n%w", ErrConvertToOutputFormat, err)
	}

	logger.Log.Infof("Success!")

	return nil
}

func isKdumpBootFilesConfigChanging(requestedKdumpBootFiles *imagecustomizerapi.KdumpBootFilesType,
	inputKdumpBootFiles *imagecustomizerapi.KdumpBootFilesType,
) bool {
	// If the requested kdump boot files is nil, it means that the user did not
	// specify a kdump boot files configuration, so it is definitely not changing
	// when compared to the previous run.
	if requestedKdumpBootFiles == nil {
		return false
	}

	requestedKdumpBootFilesCfg := *requestedKdumpBootFiles == imagecustomizerapi.KdumpBootFilesTypeKeep

	// The default value for inputKdumpBootFilesCfg is false because in case of the absence of
	// inputKdumpBootFiles, the implied configuration is false (KdumpBootFilesTypeKeepNone).
	inputKdumpBootFilesCfg := false
	if inputKdumpBootFiles != nil {
		inputKdumpBootFilesCfg = *inputKdumpBootFiles == imagecustomizerapi.KdumpBootFilesTypeKeep
	}

	return requestedKdumpBootFilesCfg != inputKdumpBootFilesCfg
}

func convertInputImageToWriteableFormat(ctx context.Context, rc *ResolvedConfig) (*IsoArtifactsStore, error) {
	logger.Log.Infof("Converting input image to a writeable format")

	_, span := otel.GetTracerProvider().Tracer(OtelTracerName).Start(ctx, "input_image_conversion")
	span.SetAttributes(
		attribute.String("input_image_format", rc.InputFileExt()),
	)
	defer span.End()

	if rc.InputIsIso() {
		inputIsoArtifacts, err := createIsoArtifactStoreFromIsoImage(rc.InputImage.Path,
			filepath.Join(rc.BuildDirAbs, "from-iso"))
		if err != nil {
			return inputIsoArtifacts, fmt.Errorf("%w (source='%s'):\n%w", ErrCreateArtifactsStore, rc.InputImage.Path, err)
		}

		var liveosConfig LiveOSConfig
		liveosConfig, convertInitramfsType, err := buildLiveOSConfig(inputIsoArtifacts, rc.Config.Iso,
			rc.Config.Pxe, rc.OutputImageFormat)
		if err != nil {
			return nil, fmt.Errorf("%w:\n%w", ErrBuildLiveOSConfig, err)
		}

		// Check if the user is changing the kdump boot files configuration.
		// If it is changing, it may change the composition of the full OS
		// image, and a reconstruction of the full OS image is needed.
		kdumpBootFileChanging := isKdumpBootFilesConfigChanging(liveosConfig.kdumpBootFiles, inputIsoArtifacts.info.kdumpBootFiles)

		// If the input is a LiveOS iso and there are OS customizations
		// defined, we create a writeable disk image so that mic can modify
		// it. If no OS customizations are defined, we can skip this step and
		// just re-use the existing squashfs.
		rebuildFullOsImage := rc.CustomizeOSPartitions || convertInitramfsType || kdumpBootFileChanging

		if rebuildFullOsImage {
			err = createWriteableImageFromArtifacts(rc.BuildDirAbs, inputIsoArtifacts, rc.RawImageFile)
			if err != nil {
				return nil, fmt.Errorf("%w:\n%w", ErrCreateWriteableImage, err)
			}
		}

		return inputIsoArtifacts, nil
	} else {
		logger.Log.Infof("Creating raw base image: %s", rc.RawImageFile)

		_, err := convertImageToRaw(rc.InputImage.Path, rc.RawImageFile)
		if err != nil {
			return nil, err
		}

		return nil, nil
	}
}

func convertImageToRaw(inputImageFile string, rawImageFile string) (imagecustomizerapi.ImageFormatType, error) {
	imageInfo, err := GetImageFileInfo(inputImageFile)
	if err != nil {
		return "", fmt.Errorf("%w (file='%s'):\n%w", ErrDetectImageFormat, inputImageFile, err)
	}

	detectedImageFormat := imageInfo.Format
	sourceArg := fmt.Sprintf("file.filename=%s", qemuImgEscapeOptionValue(inputImageFile))

	if detectedImageFormat == "raw" || detectedImageFormat == "vpc" {
		// The fixed-size VHD format is just a raw disk file with small metadata footer appended to the end.
		// Unfortunatley, qemu-img doesn't look at the VHD footer when detecting file formats. So, it reports
		// fixed-sized VHDs as raw disk images. So, manually detect if a raw image is a VHD.
		vhdFileType, err := vhdutils.GetVhdFileSizeCalcType(inputImageFile)
		if err != nil {
			return "", err
		}

		switch vhdFileType {
		case vhdutils.VhdFileSizeCalcTypeDiskGeometry:
			return "", fmt.Errorf("rejecting VHD file that uses 'Disk Geometry' based size:\npass '-o force_size=on' to qemu-img when outputting as 'vpc' (i.e. VHD)")

		case vhdutils.VhdFileSizeCalcTypeCurrentSize:
			sourceArg += ",driver=vpc,force_size_calc=current_size"
			detectedImageFormat = "vpc"

		default:
			// Not a VHD file.
		}
	}

	err = shell.ExecuteLiveWithErr(1, "qemu-img", "convert", "-O", "raw", "--image-opts", sourceArg, rawImageFile)
	if err != nil {
		return "", fmt.Errorf("%w:\n%w", ErrConvertImageToRawFormat, err)
	}

	format, err := qemuStringtoImageFormatType(detectedImageFormat)
	if err != nil {
		return "", err
	}
	return format, nil
}

func qemuStringtoImageFormatType(qemuFormat string) (imagecustomizerapi.ImageFormatType, error) {
	switch qemuFormat {
	case "raw":
		return imagecustomizerapi.ImageFormatTypeRaw, nil
	case "qcow2":
		return imagecustomizerapi.ImageFormatTypeQcow2, nil
	case "vpc":
		return imagecustomizerapi.ImageFormatTypeVhd, nil
	case "vhdx":
		return imagecustomizerapi.ImageFormatTypeVhdx, nil
	case "iso":
		return imagecustomizerapi.ImageFormatTypeIso, nil
	default:
		return "", fmt.Errorf("%w: %s", ErrUnsupportedQemuImageFormat, qemuFormat)
	}
}

func qemuImgEscapeOptionValue(value string) string {
	// Commas are escaped by doubling them up.
	return strings.ReplaceAll(value, ",", ",,")
}

func customizeOSContents(ctx context.Context, rc *ResolvedConfig) (imageMetadata, error) {
	im := imageMetadata{}

	// If there are OS customizations, then we proceed as usual.
	// If there are no OS customizations, and the input is an iso, we just
	// return because this function is mainly about OS customizations.
	// This function also supports shrinking/exporting partitions. While
	// we could support those functions for input isos, we are choosing to
	// not support them until there is an actual need/a future time.
	// We explicitly inform the user of the lack of support earlier during
	// mic parameter validation (see createResolvedConfig()).
	if !rc.CustomizeOSPartitions && rc.InputIsIso() {
		return im, nil
	}

	ctx, span := otel.GetTracerProvider().Tracer(OtelTracerName).Start(ctx, "customize_os_contents")
	defer span.End()

	// The code beyond this point assumes the OS object is always present. To
	// change the code to check before every usage whether the OS object is
	// present or not will lead to a messy mix of if statements that do not
	// serve the readibility of the code. A simpler solution is to instantiate
	// a default imagecustomizerapi.OS object if the passed in one is absent.
	// Then the code afterwards knows how to handle the default values
	// correctly, and thus it eliminates the need for many if statements.
	if rc.Config.OS == nil {
		rc.Config.OS = &imagecustomizerapi.OS{}
	}

	targetOS, err := validateTargetOs(ctx, rc)
	if err != nil {
		return im, fmt.Errorf("%w:\n%w", ErrCannotValidateTargetOS, err)
	}

	// Save target OS information
	im.targetOS = targetOS

	// Customize the partitions.
	partitionsCustomized, newRawImageFile, partIdToPartUuid, err := customizePartitions(ctx, rc, im.targetOS)
	if err != nil {
		return im, err
	}

	if rc.RawImageFile != newRawImageFile {
		os.Remove(rc.RawImageFile)
		rc.RawImageFile = newRawImageFile
	}

	// Customize the raw image file.
	partitionsLayout, baseImageVerityMetadata, readonlyPartUuids, osRelease, err := customizeImageHelper(ctx, rc,
		partitionsCustomized, im.targetOS)
	if err != nil {
		return im, fmt.Errorf("%w:\n%w", ErrCustomizeOs, err)
	}

	if len(baseImageVerityMetadata) > 0 {
		previewFeatureEnabled := slices.Contains(rc.Config.PreviewFeatures,
			imagecustomizerapi.PreviewFeatureReinitializeVerity)
		if !previewFeatureEnabled {
			return im, ErrVerityPreviewFeatureRequired
		}
	}

	im.partitionsLayout = partitionsLayout
	im.baseImageVerityMetadata = baseImageVerityMetadata
	im.osRelease = osRelease

	// For COSI, always shrink the filesystems.
	shrinkPartitions := rc.OutputImageFormat == imagecustomizerapi.ImageFormatTypeCosi
	if shrinkPartitions {
		err = shrinkFilesystemsHelper(ctx, rc.RawImageFile, readonlyPartUuids)
		if err != nil {
			return im, fmt.Errorf("%w:\n%w", ErrShrinkFilesystems, err)
		}
	}

	if len(rc.Storage.Verity) > 0 || len(im.baseImageVerityMetadata) > 0 {
		// Customize image for dm-verity, setting up verity metadata and security features.
<<<<<<< HEAD
		verityMetadata, err := customizeVerityImageHelper(ctx, rc, partIdToPartUuid, shrinkPartitions,
			im.baseImageVerityMetadata, readonlyPartUuids, partUuidToFstabEntry)
=======
		verityMetadata, err := customizeVerityImageHelper(ctx, rc.BuildDirAbs, rc.Config, rc.RawImageFile,
			partIdToPartUuid, shrinkPartitions, im.baseImageVerityMetadata, readonlyPartUuids, partitionsLayout)
>>>>>>> e1713eeb
		if err != nil {
			return im, fmt.Errorf("%w:\n%w", ErrCustomizeProvisionVerity, err)
		}

		im.verityMetadata = verityMetadata
	}

	if rc.Uki != nil {
		err = createUki(ctx, rc.BuildDirAbs, rc.RawImageFile)
		if err != nil {
			return im, fmt.Errorf("%w:\n%w", ErrCustomizeCreateUkis, err)
		}
	}

	// collect OS info if generating a COSI image
	var osPackages []OsPackage
	var cosiBootMetadata *CosiBootloader
	if rc.Config.Output.Image.Format == imagecustomizerapi.ImageFormatTypeCosi || rc.OutputImageFormat == imagecustomizerapi.ImageFormatTypeCosi {
		osPackages, cosiBootMetadata, err = collectOSInfo(ctx, rc.BuildDirAbs, rc.RawImageFile, partitionsLayout)
		if err != nil {
			return im, fmt.Errorf("%w:\n%w", ErrCollectOSInfo, err)
		}
		im.osPackages = osPackages
		im.cosiBootMetadata = cosiBootMetadata
	}

	// Check file systems for corruption.
	err = checkFileSystems(ctx, rc.RawImageFile)
	if err != nil {
		return im, fmt.Errorf("%w:\n%w", ErrCheckFilesystems, err)
	}

	return im, nil
}

func convertWriteableFormatToOutputImage(ctx context.Context, rc *ResolvedConfig, im imageMetadata,
	inputIsoArtifacts *IsoArtifactsStore,
) error {
	logger.Log.Infof("Converting customized OS partitions into the final image")

	_, span := otel.GetTracerProvider().Tracer(OtelTracerName).Start(ctx, "output_image_conversion")
	span.SetAttributes(
		attribute.String("output_image_format", string(rc.OutputImageFormat)),
	)
	defer span.End()

	// Create final output image file if requested.
	switch rc.OutputImageFormat {
	case imagecustomizerapi.ImageFormatTypeVhd, imagecustomizerapi.ImageFormatVhdTypeFixed,
		imagecustomizerapi.ImageFormatTypeVhdx, imagecustomizerapi.ImageFormatTypeQcow2,
		imagecustomizerapi.ImageFormatTypeRaw:
		logger.Log.Infof("Writing: %s", rc.OutputImageFile)

		err := ConvertImageFile(rc.RawImageFile, rc.OutputImageFile, rc.OutputImageFormat)
		if err != nil {
			return err
		}

	case imagecustomizerapi.ImageFormatTypeCosi:
		err := convertToCosi(rc.BuildDirAbs, rc.RawImageFile, rc.OutputImageFile, im.partitionsLayout,
			im.verityMetadata, im.osRelease, im.osPackages, rc.ImageUuid, rc.ImageUuidStr, im.cosiBootMetadata)
		if err != nil {
			return err
		}

	case imagecustomizerapi.ImageFormatTypeIso, imagecustomizerapi.ImageFormatTypePxeDir, imagecustomizerapi.ImageFormatTypePxeTar:
		// Decide whether we need to re-build the full OS image or not
		convertInitramfsType := false
		kdumpBootFileChanging := false
		if inputIsoArtifacts != nil {
			// Check if user is converting from full os initramfs to bootstrap initramfs
			var err error
			var liveosConfig LiveOSConfig
			liveosConfig, convertInitramfsType, err = buildLiveOSConfig(inputIsoArtifacts, rc.Config.Iso, rc.Config.Pxe,
				rc.OutputImageFormat)
			if err != nil {
				return fmt.Errorf("%w:\n%w", ErrBuildLiveOSConfig, err)
			}

			// Check if the user is changing the kdump boot files configuration.
			// If it is changing, it may change the composition of the full OS
			// image, and a reconstruction of the full OS image is needed.
			kdumpBootFileChanging = isKdumpBootFilesConfigChanging(liveosConfig.kdumpBootFiles, inputIsoArtifacts.info.kdumpBootFiles)
		}

		rebuildFullOsImage := rc.CustomizeOSPartitions || inputIsoArtifacts == nil || convertInitramfsType || kdumpBootFileChanging

		// Either re-build the full OS image, or just re-package the existing one
		if rebuildFullOsImage {
			requestedSELinuxMode := rc.SELinux.Mode
			err := createLiveOSFromRaw(ctx, rc.BuildDirAbs, rc.BaseConfigPath, inputIsoArtifacts, requestedSELinuxMode,
				rc.Config.Iso, rc.Config.Pxe, rc.RawImageFile, rc.OutputImageFormat, rc.OutputImageFile)
			if err != nil {
				return fmt.Errorf("%w:\n%w", ErrCreateLiveOSArtifacts, err)
			}
		} else {
			err := repackageLiveOS(rc.BuildDirAbs, rc.BaseConfigPath, rc.Config.Iso, rc.Config.Pxe,
				inputIsoArtifacts, rc.OutputImageFormat, rc.OutputImageFile)
			if err != nil {
				return fmt.Errorf("%w:\n%w", ErrCreateLiveOSArtifacts, err)
			}
		}
	}

	return nil
}

func ConvertImageFile(inputPath string, outputPath string, format imagecustomizerapi.ImageFormatType) error {
	qemuImageFormat, qemuOptions := toQemuImageFormat(format)

	qemuImgArgs := []string{"convert", "-O", qemuImageFormat}
	if qemuOptions != "" {
		qemuImgArgs = append(qemuImgArgs, "-o", qemuOptions)
	}
	qemuImgArgs = append(qemuImgArgs, inputPath, outputPath)

	err := shell.ExecuteLiveWithErr(1, "qemu-img", qemuImgArgs...)
	if err != nil {
		return fmt.Errorf("%w (format='%s'):\n%w", ErrConvertImageToFormat, format, err)
	}

	return nil
}

func toQemuImageFormat(imageFormat imagecustomizerapi.ImageFormatType) (string, string) {
	switch imageFormat {
	case imagecustomizerapi.ImageFormatTypeVhd:
		// Use "force_size=on" to ensure the Hyper-V's VHD format is used instead of the old Microsoft Virtual PC's VHD
		// format.
		return QemuFormatVpc, "subformat=dynamic,force_size=on"

	case imagecustomizerapi.ImageFormatVhdTypeFixed:
		return QemuFormatVpc, "subformat=fixed,force_size=on"

	case imagecustomizerapi.ImageFormatTypeVhdx:
		// For VHDX, qemu-img dynamically picks the block-size based on the size of the disk.
		// However, this can result in a significantly larger file size than other formats.
		// So, use a fixed block-size of 2 MiB to match the block-sizes used for qcow2 and VHD.
		return string(imagecustomizerapi.ImageFormatTypeVhdx), "block_size=2097152"

	default:
		return string(imageFormat), ""
	}
}

func customizeImageHelper(ctx context.Context, rc *ResolvedConfig, partitionsCustomized bool,
	targetOS targetos.TargetOs,
) ([]fstabEntryPartNum, []verityDeviceMetadata, []string, string, error) {
	logger.Log.Debugf("Customizing OS")

	readOnlyVerity := rc.Storage.ReinitializeVerity != imagecustomizerapi.ReinitializeVerityTypeAll

	imageConnection, partitionsLayout, baseImageVerityMetadata, readonlyPartUuids, err := connectToExistingImage(
		ctx, rc.RawImageFile, rc.BuildDirAbs, "imageroot", true, false, readOnlyVerity, false)
	if err != nil {
		return nil, nil, nil, "", err
	}
	defer imageConnection.Close()

	osRelease, err := extractOSRelease(imageConnection)
	if err != nil {
		return nil, nil, nil, "", err
	}

	// Create distro handler using the target OS determined earlier
	distroHandler := NewDistroHandlerFromTargetOs(targetOS)

	imageConnection.Chroot().UnsafeRun(func() error {
		distro, version := osinfo.GetDistroAndVersion()
		logger.Log.Infof("Base OS distro: %s", distro)
		logger.Log.Infof("Base OS version: %s", version)
		return nil
	})

<<<<<<< HEAD
	err = validateVerityMountPaths(imageConnection, rc.Storage, partUuidToFstabEntry, baseImageVerityMetadata)
=======
	err = validateVerityMountPaths(imageConnection, rc.Config, partitionsLayout, baseImageVerityMetadata)
>>>>>>> e1713eeb
	if err != nil {
		return nil, nil, nil, "", fmt.Errorf("%w:\n%w", ErrVerityValidation, err)
	}

	// Do the actual customizations.
	err = doOsCustomizations(ctx, rc, imageConnection, partitionsCustomized, partitionsLayout, distroHandler)

	// Out of disk space errors can be difficult to diagnose.
	// So, warn about any partitions with low free space.
	warnOnLowFreeSpace(rc.BuildDirAbs, imageConnection)

	if err != nil {
		return nil, nil, nil, "", err
	}

	err = imageConnection.CleanClose()
	if err != nil {
		return nil, nil, nil, "", err
	}

	return partitionsLayout, baseImageVerityMetadata, readonlyPartUuids, osRelease, nil
}

func collectOSInfo(ctx context.Context, buildDir string, rawImageFile string, partitionsLayout []fstabEntryPartNum,
) ([]OsPackage, *CosiBootloader, error) {
	var err error
	imageConnection, _, err := reconnectToExistingImage(ctx, rawImageFile, buildDir, "imageroot", true, true, false,
		partitionsLayout)
	if err != nil {
		return nil, nil, err
	}
	defer imageConnection.Close()

	osPackages, cosiBootMetadata, err := collectOSInfoHelper(ctx, buildDir, imageConnection)
	if err != nil {
		return nil, nil, err
	}

	err = imageConnection.CleanClose()
	if err != nil {
		return nil, nil, err
	}

	return osPackages, cosiBootMetadata, nil
}

func collectOSInfoHelper(ctx context.Context, buildDir string, imageConnection *imageconnection.ImageConnection) ([]OsPackage, *CosiBootloader, error) {
	_, span := otel.GetTracerProvider().Tracer(OtelTracerName).Start(ctx, "collect_os_info")
	defer span.End()
	osPackages, err := getAllPackagesFromChroot(imageConnection)
	if err != nil {
		return nil, nil, fmt.Errorf("%w:\n%w", ErrExtractPackages, err)
	}

	cosiBootMetadata, err := extractCosiBootMetadata(buildDir, imageConnection)
	if err != nil {
		return nil, nil, fmt.Errorf("%w:\n%w", ErrExtractBootloaderMetadata, err)
	}

	return osPackages, cosiBootMetadata, nil
}

func warnOnLowFreeSpace(buildDir string, imageConnection *imageconnection.ImageConnection) {
	logger.Log.Debugf("Checking disk space")

	imageChroot := imageConnection.Chroot()

	// Check all of the customized OS's partitions.
	for _, mountPoint := range getNonSpecialChrootMountPoints(imageConnection.Chroot()) {
		fullPath := filepath.Join(imageChroot.RootDir(), mountPoint.GetTarget())
		warnOnPathLowFreeSpace(fullPath, mountPoint.GetTarget())
	}

	// Check the partition that contains the build directory.
	warnOnPathLowFreeSpace(buildDir, "host:"+buildDir)
}

func warnOnPathLowFreeSpace(path string, name string) {
	var stat unix.Statfs_t
	err := unix.Statfs(path, &stat)
	if err != nil {
		logger.Log.Warnf("Failed to read disk space usage (%s)", path)
		return
	}

	totalBytes := stat.Frsize * int64(stat.Blocks)
	freeBytes := stat.Frsize * int64(stat.Bfree)
	usedBytes := totalBytes - freeBytes
	percentUsed := float64(usedBytes) / float64(totalBytes)
	percentFree := 1 - percentUsed

	logger.Log.Debugf("Disk space %.f%% (%s) on (%s)", percentUsed*100,
		humanReadableDiskSizeRatio(usedBytes, totalBytes), name)

	if percentFree <= diskFreeWarnThresholdPercent && freeBytes <= diskFreeWarnThresholdBytes {
		logger.Log.Warnf("Low free disk space %.f%% (%s) on (%s)", percentFree*100,
			humanReadableDiskSize(freeBytes), name)
	}
}

func humanReadableDiskSize(size int64) string {
	unitSize, unitName := humanReadableUnitSizeAndName(size)
	return fmt.Sprintf("%.f %s", float64(size)/float64(unitSize), unitName)
}

func humanReadableDiskSizeRatio(size int64, total int64) string {
	unitSize, unitName := humanReadableUnitSizeAndName(total)
	return fmt.Sprintf("%.f/%.f %s", float64(size)/float64(unitSize), float64(total)/float64(unitSize), unitName)
}

func humanReadableUnitSizeAndName(size int64) (int64, string) {
	switch {
	case size >= diskutils.TiB:
		return diskutils.TiB, "TiB"

	case size >= diskutils.GiB:
		return diskutils.GiB, "GiB"

	case size >= diskutils.MiB:
		return diskutils.MiB, "MiB"

	case size >= diskutils.KiB:
		return diskutils.KiB, "KiB"

	default:
		return 1, "B"
	}
}

func CheckEnvironmentVars() error {
	// Some commands, like tdnf (and gpg), require the USER and HOME environment variables to make sense in the OS they
	// are running under. Since the image customization tool is pretty much always run under root/sudo, this will
	// generally always be the case since root is always a valid user. However, this might not be true if the user
	// decides to use `sudo -E` instead of just `sudo`. So, check for this to avoid the user running into confusing
	// tdnf errors.
	//
	// In an ideal world, the USER, HOME, and PATH environment variables should be overridden whenever an external
	// command is called under chroot. But such a change would be quite involved.
	const (
		rootHome = "/root"
		rootUser = "root"
	)

	envHome := os.Getenv("HOME")
	envUser := os.Getenv("USER")

	if envHome != rootHome || (envUser != "" && envUser != rootUser) {
		return ErrToolNotRunAsRoot
	}

	return nil
}

// validateTargetOs checks if the current distro/version is supported and has the required preview
// features enabled. Returns the detected target OS.
func validateTargetOs(ctx context.Context, rc *ResolvedConfig,
) (targetos.TargetOs, error) {
	existingImageConnection, _, _, _, err := connectToExistingImage(ctx, rc.RawImageFile, rc.BuildDirAbs,
		"imageroot", false /* include-default-mounts */, true, /* read-only */
		false /* read-only-verity */, false /* ignore-overlays */)
	if err != nil {
		return "", err
	}
	defer existingImageConnection.Close()

	targetOs, err := targetos.GetInstalledTargetOs(existingImageConnection.Chroot().RootDir())
	if err != nil {
		return "", fmt.Errorf("failed to determine the target OS:\n%w", err)
	}

	// Check if Fedora 42 is being used and if it has the required preview feature
	if targetOs == targetos.TargetOsFedora42 {
		if !slices.Contains(rc.Config.PreviewFeatures, imagecustomizerapi.PreviewFeatureFedora42) {
			return targetOs, ErrFedora42PreviewFeatureRequired
		}

		hasPackageSnapshotTime := false

		if rc.Options.PackageSnapshotTime != "" {
			hasPackageSnapshotTime = true
		}

		if !hasPackageSnapshotTime {
			for _, configWithBase := range rc.ConfigChain {
				if configWithBase.Config.OS.Packages.SnapshotTime != "" {
					hasPackageSnapshotTime = true
					break
				}
			}
		}

		if hasPackageSnapshotTime {
			return targetOs, fmt.Errorf("Fedora 42 does not support package snapshotting:\n%w", ErrUnsupportedFedoraFeature)
		}
	}

	return targetOs, nil
}<|MERGE_RESOLUTION|>--- conflicted
+++ resolved
@@ -530,13 +530,8 @@
 
 	if len(rc.Storage.Verity) > 0 || len(im.baseImageVerityMetadata) > 0 {
 		// Customize image for dm-verity, setting up verity metadata and security features.
-<<<<<<< HEAD
 		verityMetadata, err := customizeVerityImageHelper(ctx, rc, partIdToPartUuid, shrinkPartitions,
-			im.baseImageVerityMetadata, readonlyPartUuids, partUuidToFstabEntry)
-=======
-		verityMetadata, err := customizeVerityImageHelper(ctx, rc.BuildDirAbs, rc.Config, rc.RawImageFile,
-			partIdToPartUuid, shrinkPartitions, im.baseImageVerityMetadata, readonlyPartUuids, partitionsLayout)
->>>>>>> e1713eeb
+			im.baseImageVerityMetadata, readonlyPartUuids, partitionsLayout)
 		if err != nil {
 			return im, fmt.Errorf("%w:\n%w", ErrCustomizeProvisionVerity, err)
 		}
@@ -711,11 +706,7 @@
 		return nil
 	})
 
-<<<<<<< HEAD
-	err = validateVerityMountPaths(imageConnection, rc.Storage, partUuidToFstabEntry, baseImageVerityMetadata)
-=======
-	err = validateVerityMountPaths(imageConnection, rc.Config, partitionsLayout, baseImageVerityMetadata)
->>>>>>> e1713eeb
+	err = validateVerityMountPaths(imageConnection, rc.Storage, partitionsLayout, baseImageVerityMetadata)
 	if err != nil {
 		return nil, nil, nil, "", fmt.Errorf("%w:\n%w", ErrVerityValidation, err)
 	}
