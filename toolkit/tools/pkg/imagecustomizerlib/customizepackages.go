// Copyright (c) Microsoft Corporation.
// Licensed under the MIT License.

package imagecustomizerlib

import (
	"context"
	"fmt"
	"os"
	"path/filepath"

	"github.com/microsoft/azurelinux/toolkit/tools/imagecustomizerapi"
	"github.com/microsoft/azurelinux/toolkit/tools/internal/file"
	"github.com/microsoft/azurelinux/toolkit/tools/internal/logger"
	"github.com/microsoft/azurelinux/toolkit/tools/internal/safechroot"
	"github.com/microsoft/azurelinux/toolkit/tools/internal/shell"
	"github.com/sirupsen/logrus"
	"go.opentelemetry.io/otel"
	"go.opentelemetry.io/otel/attribute"
)

<<<<<<< HEAD
// executePackageManagerCommand runs a package manager command with proper chroot handling
func executePackageManagerCommand(args []string, imageChroot *safechroot.Chroot, toolsChroot *safechroot.Chroot, distroConfig distroHandler) error {
	pmChroot := imageChroot
=======
// TODO: Remove this constant to support 4.0 and later releases.
const (
	releaseVerCliArg = "--releasever=3.0"
)

var (
	// Package-related errors
	ErrPackageRepoMetadataRefresh = NewImageCustomizerError("Packages:RepoMetadataRefresh", "failed to refresh tdnf repo metadata")
	ErrInvalidPackageListFile     = NewImageCustomizerError("Packages:InvalidPackageListFile", "failed to read package list file")
	ErrPackageRemove              = NewImageCustomizerError("Packages:Remove", "failed to remove packages")
	ErrPackageUpdate              = NewImageCustomizerError("Packages:Update", "failed to update packages")
	ErrPackagesUpdateInstalled    = NewImageCustomizerError("Packages:UpdateInstalled", "failed to update installed packages")
	ErrPackageInstall             = NewImageCustomizerError("Packages:Install", "failed to install packages")
	ErrPackageCacheClean          = NewImageCustomizerError("Packages:CacheClean", "failed to clean tdnf cache")
	ErrMountRpmSources            = NewImageCustomizerError("Packages:MountRpmSources", "failed to mount RPM sources")

	tdnfOpLines = []string{
		"Installing/Updating: ",
		"Removing: ",
	}

	tdnfSummaryLines = []string{
		"Installing:",
		"Upgrading:",
		"Removing:",
	}

	tdnfTransactionError = regexp.MustCompile(`^Found \d+ problems$`)

	// Download log message.
	// For example:
	//   jq 6% 15709
	tdnfDownloadRegex = regexp.MustCompile(`^\s*([a-zA-Z0-9\-._+]+)\s+\d+\%\s+\d+$`)
)

func addRemoveAndUpdatePackages(ctx context.Context, buildDir string, baseConfigPath string, config *imagecustomizerapi.OS,
	imageChroot *safechroot.Chroot, toolsChroot *safechroot.Chroot,
	rpmsSources []string, useBaseImageRpmRepos bool, snapshotTime string,
) error {
	var err error

	ctx, span := otel.GetTracerProvider().Tracer(OtelTracerName).Start(ctx, "configure_packages")
	defer span.End()

	if snapshotTime == "" {
		snapshotTime = string(config.Packages.SnapshotTime)
	}

	tdnfChroot := imageChroot
>>>>>>> 5b25d435
	if toolsChroot != nil {
		pmChroot = toolsChroot
	}

	if _, err := os.Stat(filepath.Join(pmChroot.RootDir(), distroConfig.getConfigFile())); err == nil {
		args = append([]string{"--config", "/" + distroConfig.getConfigFile()}, args...)
	}

<<<<<<< HEAD
	return pmChroot.UnsafeRun(func() error {
		return shell.NewExecBuilder(distroConfig.getPackageManagerBinary(), args...).
			LogLevel(logrus.TraceLevel, logrus.DebugLevel).
			ErrorStderrLines(1).
			Execute()
	})
}
=======
	var mounts *rpmSourcesMounts
	if needRpmsSources {
		// Mount RPM sources.
		mounts, err = mountRpmSources(ctx, buildDir, tdnfChroot, rpmsSources, useBaseImageRpmRepos)
		if err != nil {
			return fmt.Errorf("%w:\n%w", ErrMountRpmSources, err)
		}
		defer mounts.close()
>>>>>>> 5b25d435

func installOrUpdatePackages(ctx context.Context, action string, allPackagesToAdd []string, imageChroot *safechroot.Chroot, toolsChroot *safechroot.Chroot, distroConfig distroHandler) error {
	if len(allPackagesToAdd) == 0 {
		return nil
	}

	_, span := otel.GetTracerProvider().Tracer(OtelTracerName).Start(ctx, action+"_packages")
	span.SetAttributes(
		attribute.Int(action+"_packages_count", len(allPackagesToAdd)),
		attribute.StringSlice("packages", allPackagesToAdd),
	)
	defer span.End()

	// Build command arguments directly
	args := []string{"-v", action, "--assumeyes", "--cacheonly"}

<<<<<<< HEAD
	repoDir := distroConfig.getPackageSourceDir()
	if repoDir != "" {
		args = append(args, "--setopt=reposdir="+repoDir)
	}

	args = append(args, allPackagesToAdd...)
=======
	logger.Log.Infof("Installing packages: %v", config.Packages.Install)
	err = installOrUpdatePackages(ctx, "install", config.Packages.Install, imageChroot, toolsChroot)
	if err != nil {
		return fmt.Errorf("%w (packages=%v):\n%w", ErrPackageInstall, config.Packages.Install, err)
	}

	logger.Log.Infof("Updating packages: %v", config.Packages.Update)
	err = installOrUpdatePackages(ctx, "update", config.Packages.Update, imageChroot, toolsChroot)
	if err != nil {
		return fmt.Errorf("%w (packages=%v):\n%w", ErrPackageUpdate, config.Packages.Update, err)
	}
>>>>>>> 5b25d435

	if toolsChroot != nil {
		args = append([]string{"--releasever=" + distroConfig.getReleaseVersion(), "--installroot=/" + toolsRootImageDir}, args...)
	}

	err := executePackageManagerCommand(args, imageChroot, toolsChroot, distroConfig)
	if err != nil {
		return fmt.Errorf("failed to %s packages (%v):\n%w", action, allPackagesToAdd, err)
	}
	return nil
}

// updateAllPackages updates all packages using the appropriate package manager
func updateAllPackages(ctx context.Context, imageChroot *safechroot.Chroot, toolsChroot *safechroot.Chroot, distroConfig distroHandler) error {
	_, span := otel.GetTracerProvider().Tracer(OtelTracerName).Start(ctx, "update_base_packages")
	defer span.End()

	// Build command arguments directly
	args := []string{"-v", "update", "--assumeyes", "--cacheonly"}

	repoDir := distroConfig.getPackageSourceDir()
	if repoDir != "" {
		args = append(args, "--setopt=reposdir="+repoDir)
	}

	if toolsChroot != nil {
		args = append([]string{"--releasever=" + distroConfig.getReleaseVersion(), "--installroot=/" + toolsRootImageDir}, args...)
	}

	err := executePackageManagerCommand(args, imageChroot, toolsChroot, distroConfig)
	if err != nil {
<<<<<<< HEAD
		return fmt.Errorf("failed to update packages:\n%w", err)
=======
		return fmt.Errorf("%w:\n%w", ErrPackageRepoMetadataRefresh, err)
>>>>>>> 5b25d435
	}
	return nil
}

<<<<<<< HEAD
// removePackages removes packages using the appropriate package manager
func removePackages(ctx context.Context, allPackagesToRemove []string, imageChroot *safechroot.Chroot, toolsChroot *safechroot.Chroot, distroConfig distroHandler) error {
=======
func collectPackagesList(baseConfigPath string, packageLists []string, packages []string) ([]string, error) {
	var err error

	// Read in the packages from the package list files.
	var allPackages []string
	for _, packageListRelativePath := range packageLists {
		packageListFilePath := file.GetAbsPathWithBase(baseConfigPath, packageListRelativePath)

		var packageList imagecustomizerapi.PackageList
		err = imagecustomizerapi.UnmarshalAndValidateYamlFile(packageListFilePath, &packageList)
		if err != nil {
			return nil, fmt.Errorf("%w (file='%s'):\n%w", ErrInvalidPackageListFile, packageListFilePath, err)
		}

		allPackages = append(allPackages, packageList.Packages...)
	}

	allPackages = append(allPackages, packages...)
	return allPackages, nil
}

func removePackages(ctx context.Context, allPackagesToRemove []string, imageChroot *safechroot.Chroot, toolsChroot *safechroot.Chroot) error {
	logger.Log.Infof("Removing packages: %v", allPackagesToRemove)

>>>>>>> 5b25d435
	if len(allPackagesToRemove) <= 0 {
		return nil
	}

	_, span := otel.GetTracerProvider().Tracer(OtelTracerName).Start(ctx, "remove_packages")
	span.SetAttributes(
		attribute.Int("remove_packages_count", len(allPackagesToRemove)),
		attribute.StringSlice("remove_packages", allPackagesToRemove),
	)
	defer span.End()

	// Build command arguments directly
	args := []string{"-v", "remove", "--assumeyes", "--disablerepo", "*"}
	args = append(args, allPackagesToRemove...)

	if toolsChroot != nil {
		args = append([]string{"--releasever=" + distroConfig.getReleaseVersion(), "--installroot=/" + toolsRootImageDir}, args...)
	}

	err := executePackageManagerCommand(args, imageChroot, toolsChroot, distroConfig)
	if err != nil {
		return fmt.Errorf("%w (%v):\n%w", ErrPackageRemove, allPackagesToRemove, err)
	}
	return nil
}

// refreshPackageMetadata refreshes package metadata
func refreshPackageMetadata(ctx context.Context, imageChroot *safechroot.Chroot, toolsChroot *safechroot.Chroot, distroConfig distroHandler) error {
	_, span := otel.GetTracerProvider().Tracer(OtelTracerName).Start(ctx, "refresh_metadata")
	defer span.End()

	logger.Log.Infof("Refreshing package metadata")

	args := []string{
		"-v", "check-update", "--refresh", "--assumeyes",
	}

<<<<<<< HEAD
	repoDir := distroConfig.getPackageSourceDir()
	if repoDir != "" {
		args = append(args, "--setopt=reposdir="+repoDir)
=======
	err := callTdnf(tdnfUpdateArgs, imageChroot, toolsChroot)
	if err != nil {
		return fmt.Errorf("%w:\n%w", ErrPackagesUpdateInstalled, err)
>>>>>>> 5b25d435
	}

	if toolsChroot != nil {
		args = append([]string{"--releasever=" + distroConfig.getReleaseVersion(), "--installroot=/" + toolsRootImageDir}, args...)
	}

	err := executePackageManagerCommand(args, imageChroot, toolsChroot, distroConfig)
	if err != nil {
		return fmt.Errorf("failed to refresh package metadata:\n%w", err)
	}
	return nil
}

<<<<<<< HEAD
func cleanCache(imageChroot *safechroot.Chroot, toolsChroot *safechroot.Chroot, distroConfig distroHandler) error {
	// Build command arguments directly
	args := []string{"-v", "clean", "all"}
=======
	_, span := otel.GetTracerProvider().Tracer(OtelTracerName).Start(ctx, action+"_packages")
	span.SetAttributes(
		attribute.Int(action+"_packages_count", len(allPackagesToAdd)),
		attribute.StringSlice("packages", allPackagesToAdd),
	)
	defer span.End()
>>>>>>> 5b25d435

	if toolsChroot != nil {
		args = append([]string{"--releasever=" + distroConfig.getReleaseVersion(), "--installroot=/" + toolsRootImageDir}, args...)
	}

	err := executePackageManagerCommand(args, imageChroot, toolsChroot, distroConfig)
	if err != nil {
<<<<<<< HEAD
		return fmt.Errorf("failed to clean %s cache:\n%w", distroConfig.getPackageManagerBinary(), err)
=======
		return err
>>>>>>> 5b25d435
	}
	return nil
}

// addRemoveAndUpdatePackages orchestrates the complete package management workflow
func addRemoveAndUpdatePackages(ctx context.Context, buildDir string, baseConfigPath string, config *imagecustomizerapi.OS,
	imageChroot *safechroot.Chroot, toolsChroot *safechroot.Chroot,
	rpmsSources []string, useBaseImageRpmRepos bool, distroConfig distroHandler, snapshotTime string,
) error {
	ctx, span := otel.GetTracerProvider().Tracer(OtelTracerName).Start(ctx, "configure_packages")
	defer span.End()

	if snapshotTime == "" {
		snapshotTime = string(config.Packages.SnapshotTime)
	}

	// Delegate the entire package management workflow to the distribution-specific implementation
	return distroConfig.managePackages(ctx, buildDir, baseConfigPath, config, imageChroot, toolsChroot, rpmsSources, useBaseImageRpmRepos, snapshotTime)
}

func collectPackagesList(baseConfigPath string, packageLists []string, packages []string) ([]string, error) {
	var err error

	// Read in the packages from the package list files.
	var allPackages []string
	for _, packageListRelativePath := range packageLists {
		packageListFilePath := file.GetAbsPathWithBase(baseConfigPath, packageListRelativePath)

		var packageList imagecustomizerapi.PackageList
		err = imagecustomizerapi.UnmarshalAndValidateYamlFile(packageListFilePath, &packageList)
		if err != nil {
			return nil, fmt.Errorf("failed to read package list file (%s):\n%w", packageListFilePath, err)
		}

		allPackages = append(allPackages, packageList.Packages...)
	}

	allPackages = append(allPackages, packages...)
	return allPackages, nil
}

// TODO remove this after adding fedora support for image customizer
func isPackageInstalled(imageChroot safechroot.ChrootInterface, packageName string) bool {
	err := imageChroot.UnsafeRun(func() error {
		_, _, err := shell.Execute("tdnf", "info", packageName, "--repo", "@system")
		return err
	})
	if err != nil {
		return false
	}
	return true
<<<<<<< HEAD
=======
}

func cleanTdnfCache(imageChroot *safechroot.Chroot, toolsChroot *safechroot.Chroot) error {
	logger.Log.Infof("Cleaning up RPM cache")

	tdnfArgs := []string{
		"-v", "clean", "all",
	}

	tdnfChroot := imageChroot
	if toolsChroot != nil {

		tdnfArgs = appendTdnfArgsForToolsChroot(tdnfArgs)
		tdnfChroot = toolsChroot
	}

	// Run all cleanup tasks inside the chroot environment
	return tdnfChroot.UnsafeRun(func() error {
		err := shell.NewExecBuilder("tdnf", tdnfArgs...).
			LogLevel(logrus.TraceLevel, logrus.DebugLevel).
			ErrorStderrLines(1).
			Execute()
		if err != nil {
			return fmt.Errorf("%w:\n%w", ErrPackageCacheClean, err)
		}
		return nil
	})
}

// Update the TDNF arguments to include the release version and install root options for the tools chroot.
func appendTdnfArgsForToolsChroot(tdnfArgs []string) []string {
	// Add the release version CLI argument to the TDNF arguments.
	if !slices.Contains(tdnfArgs, releaseVerCliArg) {
		tdnfArgs = append(tdnfArgs, releaseVerCliArg)
	}

	// Add the install root argument for install or update operations.
	installRootArg := "--installroot=/" + toolsRootImageDir
	if !slices.Contains(tdnfArgs, installRootArg) {
		tdnfArgs = append(tdnfArgs, installRootArg)
	}

	return tdnfArgs
>>>>>>> 5b25d435
}<|MERGE_RESOLUTION|>--- conflicted
+++ resolved
@@ -17,16 +17,6 @@
 	"github.com/sirupsen/logrus"
 	"go.opentelemetry.io/otel"
 	"go.opentelemetry.io/otel/attribute"
-)
-
-<<<<<<< HEAD
-// executePackageManagerCommand runs a package manager command with proper chroot handling
-func executePackageManagerCommand(args []string, imageChroot *safechroot.Chroot, toolsChroot *safechroot.Chroot, distroConfig distroHandler) error {
-	pmChroot := imageChroot
-=======
-// TODO: Remove this constant to support 4.0 and later releases.
-const (
-	releaseVerCliArg = "--releasever=3.0"
 )
 
 var (
@@ -59,21 +49,9 @@
 	tdnfDownloadRegex = regexp.MustCompile(`^\s*([a-zA-Z0-9\-._+]+)\s+\d+\%\s+\d+$`)
 )
 
-func addRemoveAndUpdatePackages(ctx context.Context, buildDir string, baseConfigPath string, config *imagecustomizerapi.OS,
-	imageChroot *safechroot.Chroot, toolsChroot *safechroot.Chroot,
-	rpmsSources []string, useBaseImageRpmRepos bool, snapshotTime string,
-) error {
-	var err error
-
-	ctx, span := otel.GetTracerProvider().Tracer(OtelTracerName).Start(ctx, "configure_packages")
-	defer span.End()
-
-	if snapshotTime == "" {
-		snapshotTime = string(config.Packages.SnapshotTime)
-	}
-
-	tdnfChroot := imageChroot
->>>>>>> 5b25d435
+// executePackageManagerCommand runs a package manager command with proper chroot handling
+func executePackageManagerCommand(args []string, imageChroot *safechroot.Chroot, toolsChroot *safechroot.Chroot, distroConfig distroHandler) error {
+	pmChroot := imageChroot
 	if toolsChroot != nil {
 		pmChroot = toolsChroot
 	}
@@ -82,7 +60,6 @@
 		args = append([]string{"--config", "/" + distroConfig.getConfigFile()}, args...)
 	}
 
-<<<<<<< HEAD
 	return pmChroot.UnsafeRun(func() error {
 		return shell.NewExecBuilder(distroConfig.getPackageManagerBinary(), args...).
 			LogLevel(logrus.TraceLevel, logrus.DebugLevel).
@@ -90,16 +67,6 @@
 			Execute()
 	})
 }
-=======
-	var mounts *rpmSourcesMounts
-	if needRpmsSources {
-		// Mount RPM sources.
-		mounts, err = mountRpmSources(ctx, buildDir, tdnfChroot, rpmsSources, useBaseImageRpmRepos)
-		if err != nil {
-			return fmt.Errorf("%w:\n%w", ErrMountRpmSources, err)
-		}
-		defer mounts.close()
->>>>>>> 5b25d435
 
 func installOrUpdatePackages(ctx context.Context, action string, allPackagesToAdd []string, imageChroot *safechroot.Chroot, toolsChroot *safechroot.Chroot, distroConfig distroHandler) error {
 	if len(allPackagesToAdd) == 0 {
@@ -116,26 +83,14 @@
 	// Build command arguments directly
 	args := []string{"-v", action, "--assumeyes", "--cacheonly"}
 
-<<<<<<< HEAD
+
 	repoDir := distroConfig.getPackageSourceDir()
 	if repoDir != "" {
 		args = append(args, "--setopt=reposdir="+repoDir)
 	}
 
 	args = append(args, allPackagesToAdd...)
-=======
-	logger.Log.Infof("Installing packages: %v", config.Packages.Install)
-	err = installOrUpdatePackages(ctx, "install", config.Packages.Install, imageChroot, toolsChroot)
-	if err != nil {
-		return fmt.Errorf("%w (packages=%v):\n%w", ErrPackageInstall, config.Packages.Install, err)
-	}
-
-	logger.Log.Infof("Updating packages: %v", config.Packages.Update)
-	err = installOrUpdatePackages(ctx, "update", config.Packages.Update, imageChroot, toolsChroot)
-	if err != nil {
-		return fmt.Errorf("%w (packages=%v):\n%w", ErrPackageUpdate, config.Packages.Update, err)
-	}
->>>>>>> 5b25d435
+
 
 	if toolsChroot != nil {
 		args = append([]string{"--releasever=" + distroConfig.getReleaseVersion(), "--installroot=/" + toolsRootImageDir}, args...)
@@ -167,44 +122,13 @@
 
 	err := executePackageManagerCommand(args, imageChroot, toolsChroot, distroConfig)
 	if err != nil {
-<<<<<<< HEAD
 		return fmt.Errorf("failed to update packages:\n%w", err)
-=======
-		return fmt.Errorf("%w:\n%w", ErrPackageRepoMetadataRefresh, err)
->>>>>>> 5b25d435
-	}
-	return nil
-}
-
-<<<<<<< HEAD
+	}
+	return nil
+}
+
 // removePackages removes packages using the appropriate package manager
 func removePackages(ctx context.Context, allPackagesToRemove []string, imageChroot *safechroot.Chroot, toolsChroot *safechroot.Chroot, distroConfig distroHandler) error {
-=======
-func collectPackagesList(baseConfigPath string, packageLists []string, packages []string) ([]string, error) {
-	var err error
-
-	// Read in the packages from the package list files.
-	var allPackages []string
-	for _, packageListRelativePath := range packageLists {
-		packageListFilePath := file.GetAbsPathWithBase(baseConfigPath, packageListRelativePath)
-
-		var packageList imagecustomizerapi.PackageList
-		err = imagecustomizerapi.UnmarshalAndValidateYamlFile(packageListFilePath, &packageList)
-		if err != nil {
-			return nil, fmt.Errorf("%w (file='%s'):\n%w", ErrInvalidPackageListFile, packageListFilePath, err)
-		}
-
-		allPackages = append(allPackages, packageList.Packages...)
-	}
-
-	allPackages = append(allPackages, packages...)
-	return allPackages, nil
-}
-
-func removePackages(ctx context.Context, allPackagesToRemove []string, imageChroot *safechroot.Chroot, toolsChroot *safechroot.Chroot) error {
-	logger.Log.Infof("Removing packages: %v", allPackagesToRemove)
-
->>>>>>> 5b25d435
 	if len(allPackagesToRemove) <= 0 {
 		return nil
 	}
@@ -242,15 +166,9 @@
 		"-v", "check-update", "--refresh", "--assumeyes",
 	}
 
-<<<<<<< HEAD
 	repoDir := distroConfig.getPackageSourceDir()
 	if repoDir != "" {
 		args = append(args, "--setopt=reposdir="+repoDir)
-=======
-	err := callTdnf(tdnfUpdateArgs, imageChroot, toolsChroot)
-	if err != nil {
-		return fmt.Errorf("%w:\n%w", ErrPackagesUpdateInstalled, err)
->>>>>>> 5b25d435
 	}
 
 	if toolsChroot != nil {
@@ -264,30 +182,17 @@
 	return nil
 }
 
-<<<<<<< HEAD
 func cleanCache(imageChroot *safechroot.Chroot, toolsChroot *safechroot.Chroot, distroConfig distroHandler) error {
 	// Build command arguments directly
 	args := []string{"-v", "clean", "all"}
-=======
-	_, span := otel.GetTracerProvider().Tracer(OtelTracerName).Start(ctx, action+"_packages")
-	span.SetAttributes(
-		attribute.Int(action+"_packages_count", len(allPackagesToAdd)),
-		attribute.StringSlice("packages", allPackagesToAdd),
-	)
-	defer span.End()
->>>>>>> 5b25d435
-
-	if toolsChroot != nil {
-		args = append([]string{"--releasever=" + distroConfig.getReleaseVersion(), "--installroot=/" + toolsRootImageDir}, args...)
-	}
-
-	err := executePackageManagerCommand(args, imageChroot, toolsChroot, distroConfig)
-	if err != nil {
-<<<<<<< HEAD
+
+	if toolsChroot != nil {
+		args = append([]string{"--releasever=" + distroConfig.getReleaseVersion(), "--installroot=/" + toolsRootImageDir}, args...)
+	}
+
+	err := executePackageManagerCommand(args, imageChroot, toolsChroot, distroConfig)
+	if err != nil {
 		return fmt.Errorf("failed to clean %s cache:\n%w", distroConfig.getPackageManagerBinary(), err)
-=======
-		return err
->>>>>>> 5b25d435
 	}
 	return nil
 }
@@ -339,50 +244,4 @@
 		return false
 	}
 	return true
-<<<<<<< HEAD
-=======
-}
-
-func cleanTdnfCache(imageChroot *safechroot.Chroot, toolsChroot *safechroot.Chroot) error {
-	logger.Log.Infof("Cleaning up RPM cache")
-
-	tdnfArgs := []string{
-		"-v", "clean", "all",
-	}
-
-	tdnfChroot := imageChroot
-	if toolsChroot != nil {
-
-		tdnfArgs = appendTdnfArgsForToolsChroot(tdnfArgs)
-		tdnfChroot = toolsChroot
-	}
-
-	// Run all cleanup tasks inside the chroot environment
-	return tdnfChroot.UnsafeRun(func() error {
-		err := shell.NewExecBuilder("tdnf", tdnfArgs...).
-			LogLevel(logrus.TraceLevel, logrus.DebugLevel).
-			ErrorStderrLines(1).
-			Execute()
-		if err != nil {
-			return fmt.Errorf("%w:\n%w", ErrPackageCacheClean, err)
-		}
-		return nil
-	})
-}
-
-// Update the TDNF arguments to include the release version and install root options for the tools chroot.
-func appendTdnfArgsForToolsChroot(tdnfArgs []string) []string {
-	// Add the release version CLI argument to the TDNF arguments.
-	if !slices.Contains(tdnfArgs, releaseVerCliArg) {
-		tdnfArgs = append(tdnfArgs, releaseVerCliArg)
-	}
-
-	// Add the install root argument for install or update operations.
-	installRootArg := "--installroot=/" + toolsRootImageDir
-	if !slices.Contains(tdnfArgs, installRootArg) {
-		tdnfArgs = append(tdnfArgs, installRootArg)
-	}
-
-	return tdnfArgs
->>>>>>> 5b25d435
 }