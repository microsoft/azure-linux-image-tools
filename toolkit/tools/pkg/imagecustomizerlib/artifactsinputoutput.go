--- conflicted
+++ resolved
@@ -337,12 +337,7 @@
 	}
 
 	if detectedImageFormat == imagecustomizerapi.ImageFormatTypeCosi {
-<<<<<<< HEAD
-		partUuidToFstabEntry, baseImageVerityMetadata, osRelease, osPackages, imageUuid, imageUuidStr, cosiBootMetadata, err :=
-			prepareImageConversionData(ctx, rawImageFile, buildDir, "imageroot")
-=======
-		partUuidToFstabEntry, baseImageVerityMetadata, osRelease, osPackages, imageUuid, imageUuidStr, err := prepareImageConversionData(ctx, rawImageFile, buildDir, "imageroot")
->>>>>>> 2d694f75
+		partUuidToFstabEntry, baseImageVerityMetadata, osRelease, osPackages, imageUuid, imageUuidStr, cosiBootMetadata, err := prepareImageConversionData(ctx, rawImageFile, buildDir, "imageroot")
 		if err != nil {
 			return err
 		}
@@ -381,7 +376,7 @@
 		return nil, nil, "", nil, [randomization.UuidSize]byte{}, "", nil, err
 	}
 
-	osPackages, cosiBootMetadata, err := collectOSInfo(buildDir, imageConnection)
+	osPackages, cosiBootMetadata, err := collectOSInfo(ctx, buildDir, imageConnection)
 	if err != nil {
 		return nil, nil, "", nil, [randomization.UuidSize]byte{}, "", nil, err
 	}
