--- conflicted
+++ resolved
@@ -16,7 +16,6 @@
 
 os:
   users:
-<<<<<<< HEAD
     - name: test-base
   groups:
     - name: test-group-base
@@ -31,7 +30,4 @@
   services:
     enable:
     - nginx
-    - console-getty
-=======
-    - name: test-base
->>>>>>> a63ab952
+    - console-getty